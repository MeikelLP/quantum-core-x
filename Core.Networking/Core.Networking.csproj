<Project Sdk="Microsoft.NET.Sdk">

    <PropertyGroup>
<<<<<<< HEAD
        <TargetFramework>net8.0</TargetFramework>
        <ImplicitUsings>enable</ImplicitUsings>
        <Nullable>enable</Nullable>
        <LangVersion>latest</LangVersion>
=======
>>>>>>> c162a45a
        <RootNamespace>QuantumCore.Networking</RootNamespace>
        <AssemblyName>Core.Networking</AssemblyName>
    </PropertyGroup>

    <ItemGroup>
      <PackageReference Include="Microsoft.Extensions.Configuration.Binder" Version="6.0.0" />
      <PackageReference Include="Microsoft.Extensions.Logging.Abstractions" Version="6.0.0" />
    </ItemGroup>

</Project><|MERGE_RESOLUTION|>--- conflicted
+++ resolved
@@ -1,13 +1,6 @@
 <Project Sdk="Microsoft.NET.Sdk">
 
     <PropertyGroup>
-<<<<<<< HEAD
-        <TargetFramework>net8.0</TargetFramework>
-        <ImplicitUsings>enable</ImplicitUsings>
-        <Nullable>enable</Nullable>
-        <LangVersion>latest</LangVersion>
-=======
->>>>>>> c162a45a
         <RootNamespace>QuantumCore.Networking</RootNamespace>
         <AssemblyName>Core.Networking</AssemblyName>
     </PropertyGroup>
