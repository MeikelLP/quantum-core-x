﻿using System;
using System.Collections.Generic;
using System.Diagnostics.CodeAnalysis;
using System.Threading.Tasks;
using QuantumCore.API.Core.Models;
using QuantumCore.API.Game.Types;

namespace QuantumCore.API.Game.World
{
    public interface IPlayerEntity : IEntity
    {
        string Name { get; }
        IGameConnection Connection { get; }
        PlayerData Player { get; }
        IInventory Inventory { get; }
        IEntity Target { get; set; }
        IList<Guid> Groups { get; }
        IShop Shop { get; set; }
        IQuickSlotBar QuickSlotBar { get; }
        IQuest CurrentQuest { get; set; }
        Dictionary<string, IQuest> Quests { get; }
        EAntiFlags AntiFlagClass { get; }
        EAntiFlags AntiFlagGender { get; }
<<<<<<< HEAD
=======

>>>>>>> 4179eeda
        Task Load();
        T GetQuestInstance<T>() where T : IQuest;
        void Respawn(bool town);
        uint CalculateAttackDamage(uint baseDamage);
        uint GetHitRate();
        void AddPoint(EPoints point, int value);
        void SetPoint(EPoints point, uint value);
        void DropItem(ItemInstance item, byte count);
        void Pickup(IGroundItem groundItem);
        void DropGold(uint amount);
        ItemInstance GetItem(byte window, ushort position);
        bool IsSpaceAvailable(ItemInstance item, byte window, ushort position);
        bool IsEquippable(ItemInstance item);
        bool DestroyItem(ItemInstance item);
        void RemoveItem(ItemInstance item);
        void SetItem(ItemInstance item, byte window, ushort position);
        void SendBasicData();
        void SendPoints();
        void SendInventory();
        void SendItem(ItemInstance item);
        void SendRemoveItem(byte window, ushort position);
        void SendCharacter(IConnection connection);
        void SendCharacterAdditional(IConnection connection);
        void SendCharacterUpdate();
        void SendChatMessage(string message);
        void SendChatCommand(string message);
        void SendChatInfo(string message);
        void SendTarget();
        void Disconnect();
        string ToString();
#nullable enable
        bool TryGetAffect(Affect affect, [MaybeNullWhen(false)] out Affect result);
#nullable restore
        Task AddAffect(Affect affect);
        Task RemoveAffect(Affect affect);
    }
}<|MERGE_RESOLUTION|>--- conflicted
+++ resolved
@@ -21,10 +21,6 @@
         Dictionary<string, IQuest> Quests { get; }
         EAntiFlags AntiFlagClass { get; }
         EAntiFlags AntiFlagGender { get; }
-<<<<<<< HEAD
-=======
-
->>>>>>> 4179eeda
         Task Load();
         T GetQuestInstance<T>() where T : IQuest;
         void Respawn(bool town);
@@ -58,7 +54,7 @@
 #nullable enable
         bool TryGetAffect(Affect affect, [MaybeNullWhen(false)] out Affect result);
 #nullable restore
-        Task AddAffect(Affect affect);
-        Task RemoveAffect(Affect affect);
+        void AddAffect(Affect affect);
+        void RemoveAffect(Affect affect);
     }
 }