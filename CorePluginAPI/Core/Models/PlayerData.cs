--- conflicted
+++ resolved
@@ -27,14 +27,11 @@
     public uint HairPart { get; set; }
     public uint GivenStatusPoints { get; set; }
     public uint AvailableStatusPoints { get; set; }
-<<<<<<< HEAD
-    public EAffects Affects { get; set; }
-=======
     public uint MinWeaponDamage { get; set; }
     public uint MaxWeaponDamage { get; set; }
     public uint MinAttackDamage { get; set; }
     public uint MaxAttackDamage { get; set; }
     public uint MaxHp { get; set; }
     public uint MaxSp { get; set; }
->>>>>>> 4179eeda
+    public EAffects Affects { get; set; }
 }