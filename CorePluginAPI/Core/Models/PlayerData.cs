﻿using System;

namespace QuantumCore.API.Core.Models;

public class PlayerData
{
    public Guid Id { get; set; }
    public Guid AccountId { get; set; }
    public string Name { get; set; }
    public byte PlayerClass { get; set; }
    public byte SkillGroup { get; set; }
    public uint PlayTime { get; set; }
    public byte Level { get; set; } = 1;
    public uint Experience { get; set; }
    public uint Gold { get; set; }
    public byte St { get; set; }
    public byte Ht { get; set; }
    public byte Dx { get; set; }
    public byte Iq { get; set; }
    public int PositionX { get; set; }
    public int PositionY { get; set; }
    public long Health { get; set; }
    public long Mana { get; set; }
    public long Stamina { get; set; }
    public uint BodyPart { get; set; }
    public uint HairPart { get; set; }
    public uint GivenStatusPoints { get; set; }
    public uint AvailableStatusPoints { get; set; }
<<<<<<< HEAD
    public byte Slot { get; set; }
=======
    public uint MinWeaponDamage { get; set; }
    public uint MaxWeaponDamage { get; set; }
    public uint MinAttackDamage { get; set; }
    public uint MaxAttackDamage { get; set; }
    public uint MaxHp { get; set; }
    public uint MaxSp { get; set; }
>>>>>>> 4179eeda
}<|MERGE_RESOLUTION|>--- conflicted
+++ resolved
@@ -26,14 +26,11 @@
     public uint HairPart { get; set; }
     public uint GivenStatusPoints { get; set; }
     public uint AvailableStatusPoints { get; set; }
-<<<<<<< HEAD
-    public byte Slot { get; set; }
-=======
     public uint MinWeaponDamage { get; set; }
     public uint MaxWeaponDamage { get; set; }
     public uint MinAttackDamage { get; set; }
     public uint MaxAttackDamage { get; set; }
     public uint MaxHp { get; set; }
     public uint MaxSp { get; set; }
->>>>>>> 4179eeda
+    public byte Slot { get; set; }
 }