--- conflicted
+++ resolved
@@ -65,12 +65,7 @@
           sudo chmod +x generate_kaitai.sh
           ./generate_kaitai.sh
       - name: Install dependencies
-<<<<<<< HEAD
-        run: dotnet restore
-=======
         run: dotnet restore src/QuantumCore.sln
->>>>>>> a11b9a46
-
       # actual build
       - name: Build and analyze
         env:
@@ -83,12 +78,7 @@
 
       # finally tests
       - name: Test
-<<<<<<< HEAD
-        run: dotnet test --no-restore --verbosity normal
-=======
         run: dotnet test --no-restore --verbosity normal src/QuantumCore.sln
->>>>>>> a11b9a46
-
   deploy:
     needs:
       - test
