--- conflicted
+++ resolved
@@ -19,16 +19,9 @@
             // Register auth server features
             _server.RegisterNamespace("QuantumCore.Auth.Packets");
             _server.RegisterNewConnectionListener(NewConnection);
-<<<<<<< HEAD
             _server.RegisterListener<LoginRequest>((connection, request) => {
                 Log.Debug($"Username: {request.Username}");
                 Log.Debug($"Password: {request.Password}");
-=======
-            _server.RegisterListener<LoginRequest>((connection, request) =>
-            {
-                Console.WriteLine($"Username: {request.Username}");
-                Console.WriteLine($"Password: {request.Password}");
->>>>>>> 135536c6
                 return true;
             });
         }
