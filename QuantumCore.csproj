<Project Sdk="Microsoft.NET.Sdk">

  <PropertyGroup>
    <OutputType>Exe</OutputType>
    <TargetFramework>netcoreapp3.1</TargetFramework>
	<RestorePackagesWithLockFile>true</RestorePackagesWithLockFile>
  </PropertyGroup>

  <ItemGroup>
    <PackageReference Include="CommandLineParser" Version="2.8.0" />
<<<<<<< HEAD
    <PackageReference Include="Serilog" Version="2.10.1-dev-01249" />
    <PackageReference Include="Serilog.Enrichers.AssemblyName" Version="1.0.9" />
    <PackageReference Include="Serilog.Enrichers.Environment" Version="2.2.0-dev-00761" />
    <PackageReference Include="Serilog.Enrichers.ExceptionData" Version="1.0.0" />
    <PackageReference Include="Serilog.Enrichers.Process" Version="2.0.2-dev-00741" />
    <PackageReference Include="Serilog.Sinks.Console" Version="4.0.0-dev-00839" />
    <PackageReference Include="Serilog.Sinks.File" Version="5.0.0-dev-00887" />
    <PackageReference Include="Serilog.Sinks.RollingFile" Version="3.3.1-dev-00771" />
=======
    <PackageReference Include="JetBrains.Annotations" Version="2020.2.0-eap" />
    <PackageReference Include="Microsoft.EntityFrameworkCore.Design" Version="3.1.9">
      <IncludeAssets>runtime; build; native; contentfiles; analyzers; buildtransitive</IncludeAssets>
      <PrivateAssets>all</PrivateAssets>
    </PackageReference>
    <PackageReference Include="Pomelo.EntityFrameworkCore.MySql" Version="3.2.3" />
>>>>>>> 135536c6
  </ItemGroup>

</Project><|MERGE_RESOLUTION|>--- conflicted
+++ resolved
@@ -8,7 +8,6 @@
 
   <ItemGroup>
     <PackageReference Include="CommandLineParser" Version="2.8.0" />
-<<<<<<< HEAD
     <PackageReference Include="Serilog" Version="2.10.1-dev-01249" />
     <PackageReference Include="Serilog.Enrichers.AssemblyName" Version="1.0.9" />
     <PackageReference Include="Serilog.Enrichers.Environment" Version="2.2.0-dev-00761" />
@@ -17,14 +16,12 @@
     <PackageReference Include="Serilog.Sinks.Console" Version="4.0.0-dev-00839" />
     <PackageReference Include="Serilog.Sinks.File" Version="5.0.0-dev-00887" />
     <PackageReference Include="Serilog.Sinks.RollingFile" Version="3.3.1-dev-00771" />
-=======
     <PackageReference Include="JetBrains.Annotations" Version="2020.2.0-eap" />
     <PackageReference Include="Microsoft.EntityFrameworkCore.Design" Version="3.1.9">
       <IncludeAssets>runtime; build; native; contentfiles; analyzers; buildtransitive</IncludeAssets>
       <PrivateAssets>all</PrivateAssets>
     </PackageReference>
     <PackageReference Include="Pomelo.EntityFrameworkCore.MySql" Version="3.2.3" />
->>>>>>> 135536c6
   </ItemGroup>
 
 </Project>