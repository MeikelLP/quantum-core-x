<<<<<<< HEAD
﻿using System.Collections.Immutable;
=======
>>>>>>> 9924a9e0
using System.Globalization;
using System.Text.RegularExpressions;
using EnumsNET;
using QuantumCore.API.Game.World;
using QuantumCore.Game.Services;
using QuantumCore.Game.World;

namespace QuantumCore.Game;

internal static partial class ParserUtils
{
    private static readonly NumberFormatInfo InvNum = NumberFormatInfo.InvariantInfo;
    private const StringComparison INV_CUL = StringComparison.InvariantCultureIgnoreCase;

    public static SpawnPoint? GetSpawnFromLine(string line)
    {
        if (string.IsNullOrWhiteSpace(line)) return null;
        var splitted = SplitByWhitespaceRegex().Split(line.Trim());
        if (string.IsNullOrWhiteSpace(splitted[0]) || splitted[0].StartsWith("//")) return null;
        return new SpawnPoint
        {
            Type = Enums.Parse<ESpawnPointType>(splitted[0].AsSpan()[..1], true, EnumFormat.EnumMemberValue),
            IsAggressive = splitted[0].Length > 1 &&
                           splitted[0].AsSpan()[1..2].Equals("a", StringComparison.InvariantCultureIgnoreCase),
            X = int.Parse(splitted[1]),
            Y = int.Parse(splitted[2]),
            RangeX = int.Parse(splitted[3]),
            RangeY = int.Parse(splitted[4]),
            Direction = int.Parse(splitted[5]),
            // splitted[6],
            RespawnTime = ParseSecondsFromTimespanString(splitted[7].Trim()),
            Chance = short.Parse(splitted[8]),
            MaxAmount = short.Parse(splitted[9]),
            Monster = uint.Parse(splitted[10])
        };
    }

    private static int ParseSecondsFromTimespanString(ReadOnlySpan<char> str)
    {
        var value = int.Parse(str[..^1]);
        if (str.EndsWith("s", StringComparison.InvariantCultureIgnoreCase))
        {
            return value;
        }

        if (str.EndsWith("m", StringComparison.InvariantCultureIgnoreCase))
        {
            return value * 60;
        }

        if (str.EndsWith("h", StringComparison.InvariantCultureIgnoreCase))
        {
            return value * 3600;
        }

        throw new ArgumentOutOfRangeException(nameof(str), $"Don't know how to parse \"{str}\" to TimeSpan");
    }

    public static async Task<SpawnGroup?> GetSpawnGroupFromBlock(TextReader sr)
    {
        var item = new SpawnGroup();
        string? line;
        do
        {
            line = await sr.ReadLineAsync();
            if (line is null) return null; // EOS
        } while (!line.StartsWith("Group"));

        item.Name = GroupReplaceRegex().Replace(line, "", 1).Trim();
        await sr.ReadLineAsync();
        line = (await sr.ReadLineAsync())!;
        item.Id = uint.Parse(line.Replace("Vnum", "").Trim());
        line = (await sr.ReadLineAsync())!;
        item.Leader = uint.Parse(SplitLine(LeaderReplaceRegex().Replace(line, "", 1).Trim())[1].Trim());
        while ((line = (await sr.ReadLineAsync())!.Trim()) != "}")
        {
            if (string.IsNullOrWhiteSpace(line)) break;
            item.Members.Add(new SpawnMember
            {
                Id = uint.Parse(SplitByWhitespaceOrTabRegex().Split(line)[^1].Trim())
            });
        }

        return item;
    }

    /// <returns>null if end of stream</returns>
    public static async Task<KeyValuePair<uint, List<MonsterDropEntry>>?> GetDropsForBlockAsync(TextReader sr,
        CancellationToken cancellationToken = default)
    {
        string? line;
        do
        {
            line = await sr.ReadLineAsync(cancellationToken);

            if (line is null) return null; // EOS
        } while (!line.StartsWith("Group"));

        var drops = new List<MonsterDropEntry>();
        uint mob = 0;
        uint minLevel = 0;
        uint minKillCount = 0;
        while ((line = (await sr.ReadLineAsync(cancellationToken))!.Trim()) != "}")
        {
            if (string.IsNullOrWhiteSpace(line)) break;

            if (line.StartsWith("Level_limit", INV_CUL))
            {
                minLevel = uint.Parse(line.Replace("Level_limit", "", INV_CUL).Trim(), InvNum);
            }
            else if (line.StartsWith("Mob", INV_CUL))
            {
                mob = uint.Parse(line.Replace("Mob", "", INV_CUL).Trim(), InvNum);
            }
            else if (line.StartsWith("kill_drop", INV_CUL))
            {
                // may contain 0.0 or similar floating value
                minKillCount = (uint)decimal.Parse(line.Replace("kill_drop", "", INV_CUL).Trim(), InvNum);
            }

            if (StartsWithNumberRegex().IsMatch(line))
            {
                var splitted = line.Split('\t');
                if (uint.TryParse(splitted[1], InvNum, out var itemId))
                {
                    var amount = byte.Parse(splitted[2], InvNum);
                    var chance = float.Parse(splitted[3], InvNum) / 100; // to make it 0-1 not 0-100
                    drops.Add(new MonsterDropEntry(itemId, chance, minLevel, minKillCount, amount));
                }
                else
                {
                    // invalid item Id -- cannot handle -- will be ignored
                }
            }
        }

        if (mob == 0) return null; // invalid

        return new KeyValuePair<uint, List<MonsterDropEntry>>(mob, drops);
    }

    public static async Task<SpawnGroupCollection?> GetSpawnGroupCollectionFromBlock(TextReader sr)
    {
        var item = new SpawnGroupCollection();
        string? line;
        do
        {
            line = await sr.ReadLineAsync();
            if (line is null) return null; // EOS
        } while (!line.StartsWith("Group"));

        item.Name = GroupReplaceRegex().Replace(line, "", 1).Trim();
        await sr.ReadLineAsync();
        line = (await sr.ReadLineAsync())!;
        item.Id = uint.Parse(line.Replace("Vnum", "").Trim());
        while ((line = (await sr.ReadLineAsync())!.Trim()) != "}")
        {
            if (string.IsNullOrWhiteSpace(line)) continue;
            var splitted = SplitByWhitespaceRegex().Split(line);
            var id = uint.Parse(splitted[1].Trim());
            var amount = splitted.Length == 2
                ? (byte) 1
                : byte.Parse(splitted[2].Trim());
            item.Groups.Add(new SpawnGroupCollectionMember
            {
                Id = id,
                Amount = amount
            });
        }

        return item;
    }

<<<<<<< HEAD
    public static async Task<ImmutableArray<CommonDropEntry>> GetCommonDropsAsync(TextReader sr, CancellationToken cancellationToken = default)
    {
        var list = new List<CommonDropEntry>();
        while (await sr.ReadLineAsync(cancellationToken) is { } line)
        {
            ParseCommonDropAndAdd(line, list);
        }

        return list.ToImmutableArray();
    }

    private static void ParseCommonDropAndAdd(ReadOnlySpan<char> line, ICollection<CommonDropEntry> list)
    {
        var trimmedLine = line.Trim();
        if (trimmedLine.StartsWith("PAWN")) return; // skip if first line - headers
        var totalRead = 0;
        CommonDropEntry? commonDrop;
        do
        {
            if (trimmedLine.IsEmpty || totalRead >= trimmedLine.Length) return;
            var startIndex = Math.Max(totalRead - 1, 0);
            commonDrop = ParseCommonDropFromLine(trimmedLine[startIndex..], out var read);
            totalRead += read;
            if (commonDrop is not null)
            {
                list.Add(commonDrop.Value);
            }
        } while (commonDrop is not null);
    }

    private static CommonDropEntry? ParseCommonDropFromLine(ReadOnlySpan<char> line, out int read)
    {
        var startIndex = 0;
        while (line.Length > startIndex && line[startIndex] == '\t')
        {
            startIndex++;
        }
        int minLevelStartIndex;
        if (!line.IsEmpty && char.IsDigit(line[startIndex]))
        {
            minLevelStartIndex = startIndex;
        }
        else
        {
            // skip label if any
            minLevelStartIndex = line[startIndex..].IndexOf('\t') + startIndex + 1;
        }

        var minLevelEndIndex = line[minLevelStartIndex..].IndexOf('\t') + minLevelStartIndex;

        var maxLevelStartIndex = line[minLevelEndIndex..].IndexOf('\t') + minLevelEndIndex + 1;
        var maxLevelEndIndex = line[maxLevelStartIndex..].IndexOf('\t') + maxLevelStartIndex;

        var percentageStartIndex = line[maxLevelEndIndex..].IndexOf('\t') + maxLevelEndIndex + 1;
        var percentageEndIndex = line[percentageStartIndex..].IndexOf('\t') + percentageStartIndex;

        var itemIdStartIndex = line[percentageEndIndex..].IndexOf('\t') + percentageEndIndex + 1;
        var itemIdEndIndex = line[itemIdStartIndex..].IndexOf('\t') + itemIdStartIndex;

        // special handling for last item
        var outOfStartIndex = line[itemIdEndIndex..].IndexOf('\t') + itemIdEndIndex + 1;
        var relativeOutOfEndIndex = line[outOfStartIndex..].IndexOf('\t');
        var outOfEndIndex = relativeOutOfEndIndex == -1
            ? line.Length
            : relativeOutOfEndIndex + outOfStartIndex;

        // if any end gave -1 it will be less than their relative start
        if (minLevelEndIndex < minLevelStartIndex ||
            maxLevelEndIndex < maxLevelStartIndex ||
            percentageEndIndex < percentageStartIndex ||
            itemIdEndIndex < itemIdStartIndex ||
            outOfEndIndex < outOfStartIndex)
        {
            // chunk invalid
            read = 0;
            return null;
        }

        var minLevel = byte.Parse(line[minLevelStartIndex..minLevelEndIndex]);
        var maxLevel = byte.Parse(line[maxLevelStartIndex..maxLevelEndIndex]);
        var percentage = float.Parse(line[percentageStartIndex..percentageEndIndex], CultureInfo.InvariantCulture); // TODO check if values are human percentage or math percentage => 50% vs 0.5
        var itemId = uint.Parse(line[itemIdStartIndex..itemIdEndIndex]);
        var outOf = uint.Parse(line[outOfStartIndex..outOfEndIndex]);

        read = outOfEndIndex + 1;

        // TODO monster level
        return new CommonDropEntry(minLevel, maxLevel, itemId, percentage / outOf);
=======
    public static string[] SplitLine(string line)
    {
        if (line.Contains('\t'))
        {
            return line.Split('\t', StringSplitOptions.RemoveEmptyEntries);
        }

        return line.Split(' ', StringSplitOptions.RemoveEmptyEntries);
>>>>>>> 9924a9e0
    }

    [GeneratedRegex("(?: {2,}|\\t+)")]
    private static partial Regex SplitByWhitespaceRegex();

    [GeneratedRegex(@"\s+")]
    private static partial Regex SplitByWhitespaceOrTabRegex();

    [GeneratedRegex("Leader")]
    private static partial Regex LeaderReplaceRegex();

    [GeneratedRegex("Group")]
    private static partial Regex GroupReplaceRegex();

    [GeneratedRegex(@"^\d")]
    private static partial Regex StartsWithNumberRegex();
}<|MERGE_RESOLUTION|>--- conflicted
+++ resolved
@@ -1,7 +1,4 @@
-<<<<<<< HEAD
-﻿using System.Collections.Immutable;
-=======
->>>>>>> 9924a9e0
+using System.Collections.Immutable;
 using System.Globalization;
 using System.Text.RegularExpressions;
 using EnumsNET;
@@ -175,7 +172,6 @@
         return item;
     }
 
-<<<<<<< HEAD
     public static async Task<ImmutableArray<CommonDropEntry>> GetCommonDropsAsync(TextReader sr, CancellationToken cancellationToken = default)
     {
         var list = new List<CommonDropEntry>();
@@ -264,7 +260,8 @@
 
         // TODO monster level
         return new CommonDropEntry(minLevel, maxLevel, itemId, percentage / outOf);
-=======
+    }
+
     public static string[] SplitLine(string line)
     {
         if (line.Contains('\t'))
@@ -273,7 +270,6 @@
         }
 
         return line.Split(' ', StringSplitOptions.RemoveEmptyEntries);
->>>>>>> 9924a9e0
     }
 
     [GeneratedRegex("(?: {2,}|\\t+)")]
