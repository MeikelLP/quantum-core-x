--- conflicted
+++ resolved
@@ -4,11 +4,6 @@
 using QuantumCore.API;
 using QuantumCore.API.Game.World;
 using QuantumCore.API.PluginTypes;
-<<<<<<< HEAD
-using QuantumCore.Auth.Persistence.Extensions;
-using QuantumCore.Extensions;
-=======
->>>>>>> 183f7b95
 using QuantumCore.Game.Commands;
 using QuantumCore.Game.Persistence.Extensions;
 using QuantumCore.Game.PlayerUtils;
@@ -29,13 +24,6 @@
                 .AsImplementedInterfaces()
                 .WithScopedLifetime();
         });
-<<<<<<< HEAD
-        services.AddOptions<HostingOptions>("game")
-            .BindConfiguration("Game:Hosting")
-            .ValidateDataAnnotations();
-        services.AddAuthDatabase();
-=======
->>>>>>> 183f7b95
         services.AddGameDatabase();
         services.AddGameCaching();
         services.AddGameCommands();
@@ -62,7 +50,7 @@
         services.AddSingleton<IQuestManager, QuestManager>();
         services.AddSingleton<ISkillManager, SkillManager>();
         services.AddSingleton<ISessionManager, SessionManager>();
-        
+
         services.AddSingleton<IWorld, World.World>();
 
         return services;
