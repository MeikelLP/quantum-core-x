﻿using System.Net.Sockets;
using Microsoft.Extensions.DependencyInjection;
using Microsoft.Extensions.Logging;
using QuantumCore.API;
using QuantumCore.API.Game.Types;
using QuantumCore.API.Game.World;
using QuantumCore.Caching;
using QuantumCore.Core.Networking;
using QuantumCore.Networking;

namespace QuantumCore.Game
{
    public class GameConnection : Connection, IGameConnection
    {
        private readonly IWorld _world;
        private readonly ILogger<GameConnection> _logger;
        private readonly ICacheManager _cacheManager;
        public IServerBase Server { get; }
        public Guid? AccountId { get; set; }
        public string Username { get; set; } = "";
        public IPlayerEntity? Player { get; set; }
        

        public GameConnection(IServerBase server, TcpClient client, ILogger<GameConnection> logger,
<<<<<<< HEAD
            PluginExecutor pluginExecutor, IWorld world, [FromKeyedServices("game")]IPacketReader packetReader)
=======
            PluginExecutor pluginExecutor, IWorld world, IPacketReader packetReader, ICacheManager cacheManager)
>>>>>>> 183f7b95
            : base(logger, pluginExecutor, packetReader)
        {
            _world = world;
            _logger = logger;
            Server = server;
            _cacheManager = cacheManager;
            Init(client);
        }

        protected override void OnHandshakeFinished()
        {
            GameServer.Instance.CallConnectionListener(this);
        }

        protected override async Task OnClose(bool expected = true)
        {
            if (Player != null)
            {
                if (expected)
                {
                    _world.DespawnEntity(Player);
                }
                else
                {
                    if (Phase is EPhases.Game or EPhases.Loading)
                    {
                        await Player.CalculatePlayedTimeAsync();
                    }

                    // In case of unexpected disconnection, we need to save the player's state
                    if (Phase is EPhases.Game or EPhases.Loading or EPhases.Select)
                    {
                        await _world.DespawnPlayerAsync(Player);
                        
                    }
                }
                
                _cacheManager.Shared.DelAllAsync($"*{AccountId}");
                _cacheManager.Server.DelAllAsync($"player:{Player!.Player.Id}");
                
            }

            await Server.RemoveConnection(this);

            // todo enable expiry on auth token
        }

        protected override async Task OnReceive(IPacketSerializable packet)
        {
            await Server.CallListener(this, packet);
        }

        protected override long GetServerTime()
        {
            return Server.ServerTime;
        }
    }
}<|MERGE_RESOLUTION|>--- conflicted
+++ resolved
@@ -19,14 +19,10 @@
         public Guid? AccountId { get; set; }
         public string Username { get; set; } = "";
         public IPlayerEntity? Player { get; set; }
-        
+
 
         public GameConnection(IServerBase server, TcpClient client, ILogger<GameConnection> logger,
-<<<<<<< HEAD
-            PluginExecutor pluginExecutor, IWorld world, [FromKeyedServices("game")]IPacketReader packetReader)
-=======
-            PluginExecutor pluginExecutor, IWorld world, IPacketReader packetReader, ICacheManager cacheManager)
->>>>>>> 183f7b95
+            PluginExecutor pluginExecutor, IWorld world, [FromKeyedServices("game")]IPacketReader packetReader, ICacheManager cacheManager)
             : base(logger, pluginExecutor, packetReader)
         {
             _world = world;
@@ -60,13 +56,13 @@
                     if (Phase is EPhases.Game or EPhases.Loading or EPhases.Select)
                     {
                         await _world.DespawnPlayerAsync(Player);
-                        
+
                     }
                 }
-                
+
                 _cacheManager.Shared.DelAllAsync($"*{AccountId}");
                 _cacheManager.Server.DelAllAsync($"player:{Player!.Player.Id}");
-                
+
             }
 
             await Server.RemoveConnection(this);
