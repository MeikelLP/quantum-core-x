{
    "Serilog": {
        "MinimumLevel": {
            "Override": {
                "QuantumCore.Game": "Information",
                "QuantumCore.Game.GameServer": "Information",
                "QuantumCore.Game.AnimationManager": "Error",
                "QuantumCore.Networking.PacketManager": "Information",
                "Microsoft.EntityFrameworkCore": "Warning"
            }
        }
    },
<<<<<<< HEAD
    "Game": {
        "Hosting": {
            "Port": 13001
        }
=======
    "Hosting": {
        "IpAddress": "127.0.0.1",
        "Port": 13001
>>>>>>> 183f7b95
    },
    "Cache": {
        "Host": "localhost",
        "Port": 6379
    },
    "Auth": {
        "BaseUrl": "http://localhost:5000"
    },
    "Database": {
        "Provider": "mysql",
        "ConnectionString": "Server=localhost;Database=metin2;Uid=metin2;Pwd=metin2;"
    },
    "Game": {
        "InGameShop": "https://example.com",
        "Skills": {
            "GenericSkillBookId": 50300,
            "SkillBookStartId": 50400,
            "SkillBookNeededExperience": 20000,
            "SkillBookDelayMin": 64800,
            "SkillBookDelayMax": 108000,
            "SoulStoneId": 50513
        }
    },
    "maps": [
      "metin2_map_a1",
      "metin2_map_b1",
      "metin2_map_c1"
    ]
}<|MERGE_RESOLUTION|>--- conflicted
+++ resolved
@@ -10,16 +10,8 @@
             }
         }
     },
-<<<<<<< HEAD
-    "Game": {
-        "Hosting": {
-            "Port": 13001
-        }
-=======
     "Hosting": {
-        "IpAddress": "127.0.0.1",
         "Port": 13001
->>>>>>> 183f7b95
     },
     "Cache": {
         "Host": "localhost",
@@ -43,6 +35,9 @@
             "SoulStoneId": 50513
         }
     },
+    "Auth": {
+        "BaseUrl": "http://localhost:5000"
+    },
     "maps": [
       "metin2_map_a1",
       "metin2_map_b1",
