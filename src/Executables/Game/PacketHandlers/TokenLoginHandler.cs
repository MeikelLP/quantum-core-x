using Game.Caching;
using Microsoft.Extensions.Logging;
using QuantumCore.API;
using QuantumCore.API.Data;
using QuantumCore.API.Game.Types;
using QuantumCore.API.Game.World;
using QuantumCore.API.PluginTypes;
using QuantumCore.Auth.Cache;
using QuantumCore.Caching;
using QuantumCore.Core.Utils;
using QuantumCore.Extensions;
using QuantumCore.Game.Extensions;
using QuantumCore.Game.Packets;

namespace QuantumCore.Game.PacketHandlers
{
    public class TokenLoginHandler : IGamePacketHandler<TokenLogin>
    {
        private readonly ILogger<TokenLoginHandler> _logger;
        private readonly ICacheManager _cacheManager;
        private readonly IWorld _world;
        private readonly IPlayerManager _playerManager;
        private readonly ICachePlayerRepository _playerCache;

<<<<<<< HEAD
        public TokenLoginHandler(ILogger<TokenLoginHandler> logger, ICacheManager cacheManager, IWorld world, IPlayerManager playerManager)
=======
        public TokenLoginHandler(ILogger<TokenLoginHandler> logger, ICacheManager cacheManager, IWorld world, IPlayerManager playerManager, ICachePlayerRepository playerCache)
>>>>>>> 51f7652b
        {
            _logger = logger;
            _cacheManager = cacheManager;
            _world = world;
            _playerManager = playerManager;
<<<<<<< HEAD
=======
            _playerCache = playerCache;
>>>>>>> 51f7652b
        }

        public async Task ExecuteAsync(GamePacketContext<TokenLogin> ctx, CancellationToken cancellationToken = default)
        {
            var key = "token:" + ctx.Packet.Key;

            if (await _cacheManager.Exists(key) <= 0)
            {
                _logger.LogWarning("Received invalid auth token {Key} / {Username}", ctx.Packet.Key, ctx.Packet.Username);
                ctx.Connection.Close();
                return;
            }

            // Verify that the given token is for the given user
            var token = await _cacheManager.Get<Token>(key);
            if (!string.Equals(token.Username, ctx.Packet.Username, StringComparison.OrdinalIgnoreCase))
            {
                _logger.LogWarning("Received invalid auth token, username does not match {TokenUsername} != {PacketUserName}", token.Username, ctx.Packet.Username);
                ctx.Connection.Close();
                return;
            }

            // todo verify ip address

            _logger.LogDebug("Received valid auth token");

            // Remove TTL from token so we can use it for another game core transition
            await _cacheManager.Persist(key);

            // Store the username and id for later reference
            ctx.Connection.Username = token.Username;
            ctx.Connection.AccountId = token.AccountId;

            _logger.LogDebug("Logged in user {UserName} ({AccountId})", token.Username, token.AccountId);

            // Load players of account
            var characters = new Characters();
            var i = 0;
            var charactersFromCacheOrDb = await _playerManager.GetPlayers(token.AccountId);
            foreach (var player in charactersFromCacheOrDb)
            {
                var host = _world.GetMapHost(player.PositionX, player.PositionY);

                // todo character slot position
                characters.CharacterList[i] = player.ToCharacter();
                characters.CharacterList[i].Ip = IpUtils.ConvertIpToUInt(host.Ip);
                characters.CharacterList[i].Port = host.Port;

                i++;
            }

            // When there are no characters belonging to the account, the empire status is stored in the cache.
            byte empire = 0;
            if (charactersFromCacheOrDb.Length > 0)
            {
                empire = charactersFromCacheOrDb[0].Empire;
                await _cacheManager.Set($"account:{ctx.Connection.AccountId}:game:select:selected-player", charactersFromCacheOrDb[0].Id);
            }

            // TODO:: set player id to character?
            ctx.Connection.Send(new Empire { EmpireId = empire });
            ctx.Connection.SetPhase(EPhases.Select);
            ctx.Connection.Send(characters);

        }
    }
}<|MERGE_RESOLUTION|>--- conflicted
+++ resolved
@@ -22,20 +22,12 @@
         private readonly IPlayerManager _playerManager;
         private readonly ICachePlayerRepository _playerCache;
 
-<<<<<<< HEAD
         public TokenLoginHandler(ILogger<TokenLoginHandler> logger, ICacheManager cacheManager, IWorld world, IPlayerManager playerManager)
-=======
-        public TokenLoginHandler(ILogger<TokenLoginHandler> logger, ICacheManager cacheManager, IWorld world, IPlayerManager playerManager, ICachePlayerRepository playerCache)
->>>>>>> 51f7652b
         {
             _logger = logger;
             _cacheManager = cacheManager;
             _world = world;
             _playerManager = playerManager;
-<<<<<<< HEAD
-=======
-            _playerCache = playerCache;
->>>>>>> 51f7652b
         }
 
         public async Task ExecuteAsync(GamePacketContext<TokenLogin> ctx, CancellationToken cancellationToken = default)
