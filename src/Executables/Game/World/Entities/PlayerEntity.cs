--- conflicted
+++ resolved
@@ -820,7 +820,6 @@
             await Persist();
         }
 
-<<<<<<< HEAD
         public int GetMobItemRate()
         {
             // todo: implement server rates, and premium server rates
@@ -859,7 +858,8 @@
             }
 
             return false;
-=======
+        }
+
         public async Task CalculatePlayedTimeAsync()
         {
             var key = $"player:{Player.Id}:loggedInTime";
@@ -868,7 +868,6 @@
             if (totalSessionTime <= 0) return;
             
             AddPoint(EPoints.PlayTime, (int) totalSessionTime);
->>>>>>> 87c009da
         }
 
         public ItemInstance? GetItem(byte window, ushort position)
