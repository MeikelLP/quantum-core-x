--- conflicted
+++ resolved
@@ -18,21 +18,25 @@
         private readonly ILogger _logger;
         public override EEntityType Type => EEntityType.Monster;
 
-        public IBehaviour? Behaviour {
+        public IBehaviour? Behaviour
+        {
             get { return _behaviour; }
-            set {
+            set
+            {
                 _behaviour = value;
                 _behaviourInitialized = false;
             }
         }
 
-        public override byte HealthPercentage {
-            get {
-                return (byte)(Math.Min(Math.Max(Health / (double)_proto.Hp, 0), 1) * 100);
-            }
-        }
-
-        public MonsterData Proto { get { return _proto; } }
+        public override byte HealthPercentage
+        {
+            get { return (byte) (Math.Min(Math.Max(Health / (double) _proto.Hp, 0), 1) * 100); }
+        }
+
+        public MonsterData Proto
+        {
+            get { return _proto; }
+        }
 
         public MonsterGroup? Group { get; set; }
 
@@ -43,7 +47,8 @@
         private readonly IMap _map;
         private readonly IItemManager _itemManager;
 
-        public MonsterEntity(IMonsterManager monsterManager, IDropProvider dropProvider, IAnimationManager animationManager,
+        public MonsterEntity(IMonsterManager monsterManager, IDropProvider dropProvider,
+            IAnimationManager animationManager,
             IMap map, ILogger logger, IItemManager itemManager, uint id, int x, int y, float rotation = 0)
             : base(animationManager, map.World.GenerateVid())
         {
@@ -74,7 +79,7 @@
                 // it's a monster
                 _behaviour = new SimpleBehaviour(monsterManager);
             }
-            else if(_proto.Type == (byte) EEntityType.Npc)
+            else if (_proto.Type == (byte) EEntityType.Npc)
             {
                 // npc
             }
@@ -112,7 +117,8 @@
 
             base.Goto(x, y);
             // Send movement to nearby players
-            var movement = new CharacterMoveOut {
+            var movement = new CharacterMoveOut
+            {
                 Vid = Vid,
                 Rotation = (byte) (Rotation / 5),
                 Argument = (byte) CharacterMove.CharacterMovementType.Wait,
@@ -138,12 +144,12 @@
 
         public override int GetMinDamage()
         {
-            return (int)_proto.DamageRange[0];
+            return (int) _proto.DamageRange[0];
         }
 
         public override int GetMaxDamage()
         {
-            return (int)_proto.DamageRange[1];
+            return (int) _proto.DamageRange[1];
         }
 
         public override int GetBonusDamage()
@@ -188,12 +194,13 @@
                 case EPoints.AttackGrade:
                     return (uint) (_proto.Level * 2 + _proto.St * 2);
                 case EPoints.DefenceGrade:
-                    return (uint)(_proto.Level + _proto.Ht + _proto.Defence);
+                    return (uint) (_proto.Level + _proto.Ht + _proto.Defence);
                 case EPoints.DefenceBonus:
                     return 0;
                 case EPoints.Experience:
                     return _proto.Experience;
             }
+
             _logger.LogWarning("Point {Point} is not implemented on monster", point);
             return 0;
         }
@@ -209,7 +216,7 @@
 
             base.Die();
 
-            var dead = new CharacterDead { Vid = Vid };
+            var dead = new CharacterDead {Vid = Vid};
             foreach (var entity in NearbyEntities)
             {
                 if (entity is PlayerEntity player)
@@ -224,18 +231,15 @@
             // no drops if no killer
             if (LastAttacker is null) return;
 
-<<<<<<< HEAD
             var mobDrops = _dropProvider.GetPossibleMobDropsForPlayer(LastAttacker, _proto.Id);
-=======
-            var mobDrops = _dropProvider.GetDropsForMob(_proto.Id);
-
-            if (mobDrops.IsDefaultOrEmpty)
-            {
-                _logger.LogWarning("No drops configured for mob {Name} ({MobProtoId})", _proto.TranslatedName, _proto.Id);
+
+            if (mobDrops.Length == 0)
+            {
+                _logger.LogWarning("No drops configured for mob {Name} ({MobProtoId})", _proto.TranslatedName,
+                    _proto.Id);
                 return;
             }
-            
->>>>>>> 9924a9e0
+
             foreach (var drop in mobDrops)
             {
                 var chance = drop.Chance * Globals.DROP_MULTIPLIER;
@@ -301,7 +305,8 @@
             if (_proto.Type == (byte) EEntityType.Npc)
             {
                 // NPCs need additional information too to show up for some reason
-                connection.Send(new CharacterInfo {
+                connection.Send(new CharacterInfo
+                {
                     Vid = Vid,
                     Empire = _proto.Empire,
                     Level = 0,
