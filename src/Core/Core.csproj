--- conflicted
+++ resolved
@@ -11,24 +11,19 @@
     <PackageReference Include="lzo.net" Version="0.0.6" />
     <PackageReference Include="McMaster.NETCore.Plugins" Version="1.4.0" />
     <PackageReference Include="Microsoft.Extensions.Hosting" Version="9.0.0"/>
-<<<<<<< HEAD
-    <PackageReference Include="Scrutor" Version="5.0.2"/>
-    <PackageReference Include="Serilog" Version="4.1.0"/>
-=======
     <PackageReference Include="Scrutor" Version="4.2.2" />
     <PackageReference Include="Serilog" Version="4.0.1"/>
->>>>>>> 223154d3
     <PackageReference Include="Serilog.Enrichers.AssemblyName" Version="2.0.0" />
     <PackageReference Include="Serilog.Enrichers.Environment" Version="3.0.1"/>
     <PackageReference Include="Serilog.Enrichers.ExceptionData" Version="1.0.0" />
     <PackageReference Include="Serilog.Enrichers.Process" Version="3.0.0"/>
     <PackageReference Include="Serilog.Extensions.Logging" Version="8.0.0" />
-    <PackageReference Include="Serilog.Settings.Configuration" Version="8.0.4"/>
+    <PackageReference Include="Serilog.Settings.Configuration" Version="8.0.2"/>
     <PackageReference Include="Serilog.Sinks.File" Version="6.0.0"/>
     <PackageReference Include="Serilog.Sinks.Console" Version="6.0.0"/>
     <PackageReference Include="Serilog.Sinks.RollingFile" Version="3.3.1-dev-00771" />
     <PackageReference Include="System.Linq.Async" Version="6.0.1" />
-    <PackageReference Include="Testcontainers.Redis" Version="4.0.0"/>
+    <PackageReference Include="Testcontainers.Redis" Version="3.10.0"/>
   </ItemGroup>
 
   <ItemGroup>
