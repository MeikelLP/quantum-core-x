--- conflicted
+++ resolved
@@ -8,13 +8,8 @@
   <ItemGroup>
     <PackageReference Include="BCrypt.Net-Next" Version="4.0.3" />
     <PackageReference Include="lzo.net" Version="0.0.6" />
-<<<<<<< HEAD
     <PackageReference Include="Microsoft.Extensions.Hosting" Version="10.0.0"/>
-    <PackageReference Include="Scrutor" Version="6.1.0" />
-=======
-    <PackageReference Include="Microsoft.Extensions.Hosting" Version="9.0.11"/>
     <PackageReference Include="Scrutor" Version="7.0.0" />
->>>>>>> 04704a67
     <PackageReference Include="Serilog" Version="4.3.0"/>
     <PackageReference Include="Serilog.Enrichers.AssemblyName" Version="2.0.0" />
     <PackageReference Include="Serilog.Enrichers.Environment" Version="3.0.1"/>
