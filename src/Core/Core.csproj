<Project Sdk="Microsoft.NET.Sdk">

  <PropertyGroup>
	<AssemblyName>Core</AssemblyName>
	<RootNamespace>QuantumCore</RootNamespace>
  </PropertyGroup>

  <ItemGroup>
    <PackageReference Include="Alexinea.Extensions.Configuration.Toml" Version="6.0.0" />
    <PackageReference Include="BCrypt.Net-Next" Version="4.0.3" />
    <PackageReference Include="Dapper" Version="2.1.24" />
    <PackageReference Include="Dapper.Contrib" Version="2.0.78" />
    <PackageReference Include="FluentMigrator" Version="3.2.17" />
    <PackageReference Include="FluentMigrator.Runner" Version="3.2.17" />
    <PackageReference Include="FluentMigrator.Runner.MySql" Version="3.3.2" />
    <PackageReference Include="KaitaiStruct.Runtime.CSharp" Version="0.10.0" />
    <PackageReference Include="lzo.net" Version="0.0.6" />
    <PackageReference Include="McMaster.NETCore.Plugins" Version="1.4.0" />
    <PackageReference Include="Microsoft.Extensions.Hosting" Version="8.0.0" />
    <PackageReference Include="Scrutor" Version="4.2.2" />
    <PackageReference Include="Serilog" Version="3.1.1" />
    <PackageReference Include="Serilog.Enrichers.AssemblyName" Version="1.0.9" />
    <PackageReference Include="Serilog.Enrichers.Environment" Version="2.3.0" />
    <PackageReference Include="Serilog.Enrichers.ExceptionData" Version="1.0.0" />
    <PackageReference Include="Serilog.Enrichers.Process" Version="2.0.2" />
    <PackageReference Include="Serilog.Extensions.Logging" Version="3.1.0" />
    <PackageReference Include="Serilog.Settings.Configuration" Version="3.4.0" />
<<<<<<< HEAD
    <PackageReference Include="Serilog.Sinks.Console" Version="4.1.0" />
    <PackageReference Include="Serilog.Sinks.File" Version="5.0.0" />
=======
    <PackageReference Include="Serilog.Sinks.Console" Version="5.0.1" />
    <PackageReference Include="Serilog.Sinks.File" Version="5.0.0-dev-00887" />
>>>>>>> da5b1869
    <PackageReference Include="Serilog.Sinks.RollingFile" Version="3.3.1-dev-00771" />
    <PackageReference Include="System.Linq.Async" Version="6.0.1" />
    <PackageReference Include="Testcontainers.Redis" Version="3.6.0" />
  </ItemGroup>

  <ItemGroup>
    <ProjectReference Include="..\Data\Core.Caching\Core.Caching.csproj" />
    <ProjectReference Include="..\CorePluginAPI\CorePluginAPI.csproj" />
    <ProjectReference Include="..\Core.Networking\Core.Networking.csproj" />
    <ProjectReference Include="..\Core.Networking.Generators\Core.Networking.Generators.csproj" OutputItemType="Analyzer" ReferenceOutputAssembly="false" />
    <ProjectReference Include="..\Weikio.PluginFramework.Microsoft.DependencyInjection\Weikio.PluginFramework.Microsoft.DependencyInjection.csproj" />
  </ItemGroup>

</Project><|MERGE_RESOLUTION|>--- conflicted
+++ resolved
@@ -25,13 +25,8 @@
     <PackageReference Include="Serilog.Enrichers.Process" Version="2.0.2" />
     <PackageReference Include="Serilog.Extensions.Logging" Version="3.1.0" />
     <PackageReference Include="Serilog.Settings.Configuration" Version="3.4.0" />
-<<<<<<< HEAD
-    <PackageReference Include="Serilog.Sinks.Console" Version="4.1.0" />
     <PackageReference Include="Serilog.Sinks.File" Version="5.0.0" />
-=======
     <PackageReference Include="Serilog.Sinks.Console" Version="5.0.1" />
-    <PackageReference Include="Serilog.Sinks.File" Version="5.0.0-dev-00887" />
->>>>>>> da5b1869
     <PackageReference Include="Serilog.Sinks.RollingFile" Version="3.3.1-dev-00771" />
     <PackageReference Include="System.Linq.Async" Version="6.0.1" />
     <PackageReference Include="Testcontainers.Redis" Version="3.6.0" />
