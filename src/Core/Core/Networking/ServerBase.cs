using System.Collections.Concurrent;
using System.Diagnostics;
using System.Net;
using System.Net.Sockets;
using Microsoft.Extensions.DependencyInjection;
using Microsoft.Extensions.Hosting;
using Microsoft.Extensions.Logging;
using Microsoft.Extensions.Options;
using QuantumCore.API;
using QuantumCore.API.PluginTypes;
using QuantumCore.Core.Utils;
using QuantumCore.Networking;

namespace QuantumCore.Core.Networking
{
    public abstract class ServerBase<T> : BackgroundService, IServerBase
        where T : IConnection
    {
        private readonly ILogger _logger;
        protected IPacketManager PacketManager { get; }
        private readonly List<Func<IConnection, bool>> _connectionListeners = new();
        protected readonly ConcurrentDictionary<Guid, IConnection> Connections = new();
        private readonly Stopwatch _serverTimer = new();
        private readonly CancellationTokenSource _stoppingToken = new();
        protected TcpListener Listener { get; }

        private readonly PluginExecutor _pluginExecutor;
        private readonly IServiceProvider _serviceProvider;
        private readonly string _serverMode;

        public int Port { get; }

        public ServerBase(IPacketManager packetManager, ILogger logger, PluginExecutor pluginExecutor,
<<<<<<< HEAD
            IServiceProvider serviceProvider, IEnumerable<IPacketHandler> packetHandlers, string mode,
            IOptionsSnapshot<HostingOptions> hostingOptions)
=======
            IServiceProvider serviceProvider, string mode,
            IOptions<HostingOptions> hostingOptions)
>>>>>>> 183f7b95
        {
            _logger = logger;
            _pluginExecutor = pluginExecutor;
            _serviceProvider = serviceProvider;
            _serverMode = mode;
            PacketManager = packetManager;
            Port = hostingOptions.Get(mode).Port;

            // Start server timer
            _serverTimer.Start();

<<<<<<< HEAD
            var localAddr = IPAddress.Parse(hostingOptions.Get(mode).IpAddress ?? "127.0.0.1");
=======
            var localAddr = IPAddress.Parse(hostingOptions.Value.IpAddress ?? "0.0.0.0");
>>>>>>> 183f7b95
            IpUtils.PublicIP = localAddr;
            Listener = new TcpListener(localAddr, Port);

            _logger.LogInformation("Initialize tcp server listening on {IP}:{Port}", localAddr, Port);
        }

        public long ServerTime => _serverTimer.ElapsedMilliseconds;

        public async Task RemoveConnection(IConnection connection)
        {
            Connections.Remove(connection.Id, out _);

            await _pluginExecutor.ExecutePlugins<IConnectionLifetimeListener>(_logger,
                x => x.OnDisconnectedAsync(_stoppingToken.Token));
        }

        public override Task StartAsync(CancellationToken token)
        {
            base.StartAsync(token);
            _logger.LogInformation("Start listening for connections...");

            Listener.Start();
            Listener.BeginAcceptTcpClient(OnClientAccepted, Listener);

            return Task.CompletedTask;
        }

        private async void OnClientAccepted(IAsyncResult ar)
        {
            var listener = (TcpListener) ar.AsyncState!;
            var client = listener.EndAcceptTcpClient(ar);

            // will dispose once connection finished executing (canceled or disconnect)
            await using var scope = _serviceProvider.CreateAsyncScope();

            // cannot inject tcp client here
            var connection = ActivatorUtilities.CreateInstance<T>(scope.ServiceProvider, client, (IServerBase) this);
            Connections.TryAdd(connection.Id, connection);

            await _pluginExecutor.ExecutePlugins<IConnectionLifetimeListener>(_logger,
                x => x.OnConnectedAsync(_stoppingToken.Token));

            // accept new connections on another thread
            Listener.BeginAcceptTcpClient(OnClientAccepted, Listener);

            await connection.StartAsync(_stoppingToken.Token);
            await connection.ExecuteTask.ConfigureAwait(false);
        }

        public void ForAllConnections(Action<IConnection> callback)
        {
            foreach (var connection in Connections.Values)
            {
                callback(connection);
            }
        }

        public void RegisterNewConnectionListener(Func<IConnection, bool> listener)
        {
            _connectionListeners.Add(listener);
        }

        public async Task CallListener(IConnection connection, IPacketSerializable packet)
        {
            if (!PacketManager.TryGetPacketInfo(packet, out var details) || details.PacketHandlerType is null)
            {
                _logger.LogWarning("Could not find a handler for packet {PacketType}", packet.GetType());
                return;
            }

            object context;
            if (_serverMode == "game")
            {
                context = GetGameContextPacket(connection, packet, details.PacketType);
            }
            else if (_serverMode == "auth")
            {
                context = GetAuthContextPacket(connection, packet, details.PacketType);
            }
            else
            {
                throw new ArgumentException("Unknown server mode");
            }

            try
            {
                await using var scope = _serviceProvider.CreateAsyncScope();

                var packetHandler = ActivatorUtilities.CreateInstance(scope.ServiceProvider, details.PacketHandlerType);
                var handlerExecuteMethod = details.PacketHandlerType.GetMethod("ExecuteAsync")!;
                await (Task) handlerExecuteMethod.Invoke(packetHandler, new[] {context, new CancellationToken()})!;
            }
            catch (Exception e)
            {
                _logger.LogError(e, "Failed to execute packet handler");
                connection.Close();
            }
        }

        private static object GetGameContextPacket(IConnection connection, object packet, Type packetType)
        {
            // TODO caching
            var contextPacketProperty = typeof(GamePacketContext<>).MakeGenericType(packetType)
                .GetProperty(nameof(GamePacketContext<object>.Packet))!;
            var contextConnectionProperty = typeof(GamePacketContext<>).MakeGenericType(packetType)
                .GetProperty(nameof(GamePacketContext<object>.Connection))!;

            var context = Activator.CreateInstance(typeof(GamePacketContext<>).MakeGenericType(packetType))!;
            contextPacketProperty.SetValue(context, packet);
            contextConnectionProperty.SetValue(context, connection);
            return context;
        }

        private static object GetAuthContextPacket(IConnection connection, object packet, Type packetType)
        {
            // TODO caching
            var contextPacketProperty = typeof(AuthPacketContext<>).MakeGenericType(packetType)
                .GetProperty(nameof(AuthPacketContext<object>.Packet))!;
            var contextConnectionProperty = typeof(AuthPacketContext<>).MakeGenericType(packetType)
                .GetProperty(nameof(AuthPacketContext<object>.Connection))!;

            var context = Activator.CreateInstance(typeof(AuthPacketContext<>).MakeGenericType(packetType))!;
            contextPacketProperty.SetValue(context, packet);
            contextConnectionProperty.SetValue(context, connection);
            return context;
        }

        public void CallConnectionListener(IConnection connection)
        {
            foreach (var listener in _connectionListeners) listener(connection);
        }

        protected void StartListening()
        {
            Listener.Start();
            Listener.BeginAcceptTcpClient(OnClientAccepted, Listener);
        }

        public async override Task StopAsync(CancellationToken cancellationToken)
        {
            await _stoppingToken.CancelAsync();
            await base.StopAsync(cancellationToken);
            _stoppingToken.Dispose();
        }
    }
}<|MERGE_RESOLUTION|>--- conflicted
+++ resolved
@@ -31,13 +31,8 @@
         public int Port { get; }
 
         public ServerBase(IPacketManager packetManager, ILogger logger, PluginExecutor pluginExecutor,
-<<<<<<< HEAD
-            IServiceProvider serviceProvider, IEnumerable<IPacketHandler> packetHandlers, string mode,
+            IServiceProvider serviceProvider, string mode,
             IOptionsSnapshot<HostingOptions> hostingOptions)
-=======
-            IServiceProvider serviceProvider, string mode,
-            IOptions<HostingOptions> hostingOptions)
->>>>>>> 183f7b95
         {
             _logger = logger;
             _pluginExecutor = pluginExecutor;
@@ -49,11 +44,7 @@
             // Start server timer
             _serverTimer.Start();
 
-<<<<<<< HEAD
-            var localAddr = IPAddress.Parse(hostingOptions.Get(mode).IpAddress ?? "127.0.0.1");
-=======
-            var localAddr = IPAddress.Parse(hostingOptions.Value.IpAddress ?? "0.0.0.0");
->>>>>>> 183f7b95
+            var localAddr = IPAddress.Parse(hostingOptions.Get(mode).IpAddress ?? "0.0.0.0");
             IpUtils.PublicIP = localAddr;
             Listener = new TcpListener(localAddr, Port);
 
