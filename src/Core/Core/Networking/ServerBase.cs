using System.Collections.Concurrent;
using System.Diagnostics;
using System.Net;
using System.Net.Sockets;
using Microsoft.Extensions.DependencyInjection;
using Microsoft.Extensions.Hosting;
using Microsoft.Extensions.Logging;
using Microsoft.Extensions.Options;
using QuantumCore.API;
using QuantumCore.API.PluginTypes;
using QuantumCore.Core.Utils;
using QuantumCore.Networking;

namespace QuantumCore.Core.Networking
{
    public abstract class ServerBase<T> : BackgroundService, IServerBase
        where T : IConnection
    {
        private readonly ILogger _logger;
        protected IPacketManager PacketManager { get; }
        private readonly List<Func<IConnection, bool>> _connectionListeners = new();
        protected readonly ConcurrentDictionary<Guid, IConnection> Connections = new();
        private readonly Stopwatch _serverTimer = new();
        private readonly CancellationTokenSource _stoppingToken = new();
        protected TcpListener Listener { get; }

        private readonly PluginExecutor _pluginExecutor;
        private readonly IServiceProvider _serviceProvider;
        private readonly string _serverMode;

        public int Port { get; }

        public ServerBase(IPacketManager packetManager, ILogger logger, PluginExecutor pluginExecutor,
            IServiceProvider serviceProvider, string mode,
            IOptions<HostingOptions> hostingOptions)
        {
            _logger = logger;
            _pluginExecutor = pluginExecutor;
            _serviceProvider = serviceProvider;
            _serverMode = mode;
            PacketManager = packetManager;
            Port = hostingOptions.Value.Port;

            // Start server timer
            _serverTimer.Start();

            var localAddr = IPAddress.Parse(hostingOptions.Value.IpAddress ?? "127.0.0.1");
            IpUtils.PublicIP = localAddr;
            Listener = new TcpListener(localAddr, Port);
        }

        public long ServerTime => _serverTimer.ElapsedMilliseconds;

        public async Task RemoveConnection(IConnection connection)
        {
            Connections.Remove(connection.Id, out _);

            await _pluginExecutor.ExecutePlugins<IConnectionLifetimeListener>(_logger,
                x => x.OnDisconnectedAsync(_stoppingToken.Token));
<<<<<<< HEAD
=======
        }

        public override Task StartAsync(CancellationToken token)
        {
            base.StartAsync(token);
            _logger.LogInformation("Start listening for connections...");

            Listener.Start();
            Listener.BeginAcceptTcpClient(OnClientAccepted, Listener);

            return Task.CompletedTask;
>>>>>>> 51f7652b
        }

        private async void OnClientAccepted(IAsyncResult ar)
        {
            var listener = (TcpListener) ar.AsyncState!;
            var client = listener.EndAcceptTcpClient(ar);

            // will dispose once connection finished executing (canceled or disconnect)
            await using var scope = _serviceProvider.CreateAsyncScope();

            // cannot inject tcp client here
            var connection = ActivatorUtilities.CreateInstance<T>(scope.ServiceProvider, client, (IServerBase) this);
            Connections.TryAdd(connection.Id, connection);

            await _pluginExecutor.ExecutePlugins<IConnectionLifetimeListener>(_logger,
                x => x.OnConnectedAsync(_stoppingToken.Token));

            // accept new connections on another thread
            Listener.BeginAcceptTcpClient(OnClientAccepted, Listener);

            await connection.StartAsync(_stoppingToken.Token);
            await connection.ExecuteTask.ConfigureAwait(false);
        }

        public void ForAllConnections(Action<IConnection> callback)
        {
            foreach (var connection in Connections.Values)
            {
                callback(connection);
            }
        }

        public void RegisterNewConnectionListener(Func<IConnection, bool> listener)
        {
            _connectionListeners.Add(listener);
        }

        public async Task CallListener(IConnection connection, IPacketSerializable packet)
        {
            if (!PacketManager.TryGetPacketInfo(packet, out var details) || details.PacketHandlerType is null)
            {
                _logger.LogWarning("Could not find a handler for packet {PacketType}", packet.GetType());
                return;
            }

            object context;
            if (_serverMode == "game")
            {
                context = GetGameContextPacket(connection, packet, details.PacketType);
            }
            else if (_serverMode == "auth")
            {
                context = GetAuthContextPacket(connection, packet, details.PacketType);
            }
            else
            {
                throw new ArgumentException("Unknown server mode");
            }

            try
            {
                await using var scope = _serviceProvider.CreateAsyncScope();

                var packetHandler = ActivatorUtilities.CreateInstance(scope.ServiceProvider, details.PacketHandlerType);
                var handlerExecuteMethod = details.PacketHandlerType.GetMethod("ExecuteAsync")!;
                await (Task) handlerExecuteMethod.Invoke(packetHandler, new[] {context, new CancellationToken()})!;
            }
            catch (Exception e)
            {
                _logger.LogError(e, "Failed to execute packet handler");
                connection.Close();
            }
        }

        private static object GetGameContextPacket(IConnection connection, object packet, Type packetType)
        {
            // TODO caching
            var contextPacketProperty = typeof(GamePacketContext<>).MakeGenericType(packetType)
                .GetProperty(nameof(GamePacketContext<object>.Packet))!;
            var contextConnectionProperty = typeof(GamePacketContext<>).MakeGenericType(packetType)
                .GetProperty(nameof(GamePacketContext<object>.Connection))!;

            var context = Activator.CreateInstance(typeof(GamePacketContext<>).MakeGenericType(packetType))!;
            contextPacketProperty.SetValue(context, packet);
            contextConnectionProperty.SetValue(context, connection);
            return context;
        }

        private static object GetAuthContextPacket(IConnection connection, object packet, Type packetType)
        {
            // TODO caching
            var contextPacketProperty = typeof(AuthPacketContext<>).MakeGenericType(packetType)
                .GetProperty(nameof(AuthPacketContext<object>.Packet))!;
            var contextConnectionProperty = typeof(AuthPacketContext<>).MakeGenericType(packetType)
                .GetProperty(nameof(AuthPacketContext<object>.Connection))!;

            var context = Activator.CreateInstance(typeof(AuthPacketContext<>).MakeGenericType(packetType))!;
            contextPacketProperty.SetValue(context, packet);
            contextConnectionProperty.SetValue(context, connection);
            return context;
        }

        public void CallConnectionListener(IConnection connection)
        {
            foreach (var listener in _connectionListeners) listener(connection);
        }

        protected void StartListening()
        {
            Listener.Start();
            Listener.BeginAcceptTcpClient(OnClientAccepted, Listener);
        }

        public async override Task StopAsync(CancellationToken cancellationToken)
        {
            await _stoppingToken.CancelAsync();
            await base.StopAsync(cancellationToken);
            _stoppingToken.Dispose();
        }
    }
}<|MERGE_RESOLUTION|>--- conflicted
+++ resolved
@@ -57,20 +57,6 @@
 
             await _pluginExecutor.ExecutePlugins<IConnectionLifetimeListener>(_logger,
                 x => x.OnDisconnectedAsync(_stoppingToken.Token));
-<<<<<<< HEAD
-=======
-        }
-
-        public override Task StartAsync(CancellationToken token)
-        {
-            base.StartAsync(token);
-            _logger.LogInformation("Start listening for connections...");
-
-            Listener.Start();
-            Listener.BeginAcceptTcpClient(OnClientAccepted, Listener);
-
-            return Task.CompletedTask;
->>>>>>> 51f7652b
         }
 
         private async void OnClientAccepted(IAsyncResult ar)
