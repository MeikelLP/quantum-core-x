using System.Buffers;
using System.Collections.Concurrent;
using System.Net.Sockets;
using System.Text.Json;
using Microsoft.Extensions.Hosting;
using Microsoft.Extensions.Logging;
using QuantumCore.API;
using QuantumCore.API.Core.Models;
using QuantumCore.API.Game.Types;
using QuantumCore.API.PluginTypes;
using QuantumCore.Core.Packets;
using QuantumCore.Core.Utils;
using QuantumCore.Extensions;
using QuantumCore.Networking;

namespace QuantumCore.Core.Networking
{
    public abstract class Connection : BackgroundService, IConnection
    {
        private readonly ILogger _logger;
        private readonly PluginExecutor _pluginExecutor;
        private readonly ConcurrentQueue<object> _packetsToSend = new();
        private readonly IPacketReader _packetReader;

        private TcpClient? _client;
        private Stream? _stream;
        private long _lastHandshakeTime;
        private CancellationTokenSource? _cts;

        public Guid Id { get; }
        public uint Handshake { get; private set; }
        public bool Handshaking { get; private set; }
        public EPhases Phase { get; set; }

        protected Connection(ILogger logger, PluginExecutor pluginExecutor, IPacketReader packetReader)
        {
            _logger = logger;
            _pluginExecutor = pluginExecutor;
            _packetReader = packetReader;
            Id = Guid.NewGuid();
        }

        public void Init(TcpClient client)
        {
            _client = client;
            _cts = new CancellationTokenSource();
            Task.Factory.StartNew(SendPacketsWhenAvailable, TaskCreationOptions.LongRunning);
        }

        protected abstract void OnHandshakeFinished();

        protected abstract Task OnClose(bool expected = true);

        protected abstract Task OnReceive(IPacketSerializable packet);

        protected abstract long GetServerTime();

        protected async override Task ExecuteAsync(CancellationToken stoppingToken)
        {
            if (_client is null)
            {
                _logger.LogCritical("Cannot execute when client is null");
                return;
            }

            _logger.LogInformation("New connection from {RemoteEndPoint}", _client.Client.RemoteEndPoint?.ToString());

            _stream = _client.GetStream();
            StartHandshake();

            try
            {
                await foreach (var packet in _packetReader.EnumerateAsync(_stream, stoppingToken))
                {
                    _logger.LogDebug(" IN: {Type} {Data}", packet.GetType(), JsonSerializer.Serialize(packet));
                    await _pluginExecutor.ExecutePlugins<IPacketOperationListener>(_logger,
                        x => x.OnPrePacketReceivedAsync(packet, Array.Empty<byte>(), stoppingToken));

                    await OnReceive((IPacketSerializable) packet);

                    await _pluginExecutor.ExecutePlugins<IPacketOperationListener>(_logger,
                        x => x.OnPostPacketReceivedAsync(packet, Array.Empty<byte>(), stoppingToken));
                }
            }
            catch (IOException e)
            {
                _logger.LogDebug(e, "Connection was closed. Probably by the other party");
                Close(false);
            }
            catch (Exception e)
            {
                _logger.LogError(e, "Failed to read from stream");
                Close(false);
            }

            Close(false);
        }

        public void Close(bool expected = true)
        {
            _cts?.Cancel();
            _client?.Close();
            OnClose(expected);
        }

        public void Send<T>(T packet) where T : IPacketSerializable
        {
            _packetsToSend.Enqueue(packet);
        }

        private async Task SendPacketsWhenAvailable()
        {
            if (_client?.Connected != true)
            {
                _logger.LogWarning("Tried to send data to a closed connection");
                return;
            }

            while (_cts?.IsCancellationRequested != true)
            {
                try
                {
                    if (_packetsToSend.TryDequeue(out var obj))
                    {
                        var packet = (IPacketSerializable) obj;
                        var size = packet.GetSize();
                        var bytes = ArrayPool<byte>.Shared.Rent(size);
                        Array.Clear(bytes, 0, size);
                        packet.Serialize(bytes);
                        var bytesToSend = bytes.AsMemory(0, size);

                        try
                        {
                            if (_stream is null)
                            {
                                _cts?.Cancel();
                                _logger.LogCritical("Stream unexpectedly became null. This shouldn't happen");
                                break;
                            }

                            await _pluginExecutor
                                .ExecutePlugins<IPacketOperationListener>(_logger,
                                    x => x.OnPrePacketSentAsync(obj, CancellationToken.None)).ConfigureAwait(false);
                            await _stream.WriteAsync(bytesToSend).ConfigureAwait(false);
                            await _stream.FlushAsync().ConfigureAwait(false);
                            await _pluginExecutor.ExecutePlugins<IPacketOperationListener>(_logger,
                                    x => x.OnPostPacketReceivedAsync(obj, bytes, CancellationToken.None))
                                .ConfigureAwait(false);
                        }
                        catch (Exception e)
                        {
                            _logger.LogError(e, "Failed to send packet");
                        }

                        ArrayPool<byte>.Shared.Return(bytes);
                        _logger.LogDebug("OUT: {Type} => {Packet}", packet.GetType(), JsonSerializer.Serialize(obj));
                    }
                    else
                    {
                        await Task.Delay(1).ConfigureAwait(false); // wait at least 1ms
                    }
                }
                catch (SocketException)
                {
                    // connection closed. Ignore
                    break;
                }
            }
        }

        public void StartHandshake()
        {
            if (Handshaking)
            {
                _logger.LogDebug("Already handshaking");
                return;
            }

            // Generate random handshake and start the handshaking
            Handshake = CoreRandom.GenerateUInt32();
            Handshaking = true;
            this.SetPhase(EPhases.Handshake);
            SendHandshake();
        }

        public bool HandleHandshake(GCHandshakeData handshake)
        {
            if (!Handshaking)
            {
                // We wasn't handshaking!
                _logger.LogInformation("Received handshake while not handshaking!");
                _client?.Close();
                return false;
            }

            if (handshake.Handshake != Handshake)
            {
                // We received a wrong handshake
                _logger.LogInformation("Received wrong handshake ({Handshake} != {HandshakeHandshake})", Handshake,
                    handshake.Handshake);
                _client?.Close();
                return false;
            }

            var time = GetServerTime();
            var difference = time - (handshake.Time + handshake.Delta);
            if (difference >= 0 && difference <= 50)
            {
                // if we difference is less than or equal to 50ms the handshake is done and client time is synced enough
                _logger.LogInformation("Handshake done");
                Handshaking = false;

                OnHandshakeFinished();
            }
            else
            {
                // calculate new delta
                var delta = (time - handshake.Time) / 2;
                if (delta < 0)
                {
                    delta = (time - _lastHandshakeTime) / 2;
                    _logger.LogDebug($"Delta is too low, retry with last send time");
                }

                SendHandshake((uint) time, (uint) delta);
            }

            return true;
        }

        private void SendHandshake()
        {
            var time = GetServerTime();
            _lastHandshakeTime = time;
<<<<<<< HEAD
            Send(new GCHandshake {Handshake = Handshake, Time = (uint) time});
=======
            Send(new GCHandshake(Handshake, (uint) time, 0));
>>>>>>> ae770d90
        }

        private void SendHandshake(uint time, uint delta)
        {
            _lastHandshakeTime = time;
            Send(new GCHandshake {Handshake = Handshake, Time = time, Delta = delta});
        }
    }
}<|MERGE_RESOLUTION|>--- conflicted
+++ resolved
@@ -232,11 +232,7 @@
         {
             var time = GetServerTime();
             _lastHandshakeTime = time;
-<<<<<<< HEAD
             Send(new GCHandshake {Handshake = Handshake, Time = (uint) time});
-=======
-            Send(new GCHandshake(Handshake, (uint) time, 0));
->>>>>>> ae770d90
         }
 
         private void SendHandshake(uint time, uint delta)
