using QuantumCore.API.Core.Models;
using QuantumCore.API.Game.Types;

namespace QuantumCore.API.Game.World
{
    public interface IPlayerEntity : IEntity
    {
        string Name { get; }
        IGameConnection Connection { get; }
        PlayerData Player { get; }
        IInventory Inventory { get; }
        IEntity? Target { get; set; }
        IList<Guid> Groups { get; }
        IShop? Shop { get; set; }
        IQuickSlotBar QuickSlotBar { get; }
        IQuest? CurrentQuest { get; set; }
        Dictionary<string, IQuest> Quests { get; }
        EAntiFlags AntiFlagClass { get; }
        EAntiFlags AntiFlagGender { get; }

        Task Load();
        Task ReloadPermissions();
        T? GetQuestInstance<T>() where T : class, IQuest;
        void Respawn(bool town);
        uint CalculateAttackDamage(uint baseDamage);
        uint GetHitRate();
        void AddPoint(EPoints point, int value);
        void SetPoint(EPoints point, uint value);
        void DropItem(ItemInstance item, byte count);
        void Pickup(IGroundItem groundItem);
        void DropGold(uint amount);
        ItemInstance? GetItem(byte window, ushort position);
        bool IsSpaceAvailable(ItemInstance item, byte window, ushort position);
        bool IsEquippable(ItemInstance item);
        bool DestroyItem(ItemInstance item);
        void RemoveItem(ItemInstance item);
        void SetItem(ItemInstance item, byte window, ushort position);
        void SendBasicData();
        void SendPoints();
        void SendInventory();
        void SendItem(ItemInstance item);
        void SendRemoveItem(byte window, ushort position);
        void SendCharacter(IConnection connection);
        void SendCharacterAdditional(IConnection connection);
        void SendCharacterUpdate();
        void SendChatMessage(string message);
        void SendChatCommand(string message);
        void SendChatInfo(string message);
        void SendTarget();
        void Disconnect();
        string ToString();
        Task OnDespawnAsync();
<<<<<<< HEAD
        int GetMobItemRate();
        bool HasUniqueItemEquipped(uint itemProtoId);
        bool HasUniqueGroupItemEquipped(uint itemProtoId);
        int GetPremiumRemainSeconds(EPremiumTypes type);
=======
        Task CalculatePlayedTimeAsync();
>>>>>>> 87c009da
    }
}<|MERGE_RESOLUTION|>--- conflicted
+++ resolved
@@ -50,13 +50,10 @@
         void Disconnect();
         string ToString();
         Task OnDespawnAsync();
-<<<<<<< HEAD
+        Task CalculatePlayedTimeAsync();
         int GetMobItemRate();
         bool HasUniqueItemEquipped(uint itemProtoId);
         bool HasUniqueGroupItemEquipped(uint itemProtoId);
         int GetPremiumRemainSeconds(EPremiumTypes type);
-=======
-        Task CalculatePlayedTimeAsync();
->>>>>>> 87c009da
     }
 }