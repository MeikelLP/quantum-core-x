using Core.Tests.Extensions;
using FluentAssertions;
using Microsoft.Extensions.Configuration;
using Microsoft.Extensions.DependencyInjection;
using Microsoft.Extensions.Logging;
using NSubstitute;
using QuantumCore;
using QuantumCore.API;
using QuantumCore.API.Core.Models;
using QuantumCore.API.Game.World;
using QuantumCore.Caching;
using QuantumCore.Core.Event;
using QuantumCore.Game.Services;
using QuantumCore.Game.World;
using QuantumCore.Game.World.Entities;
using Xunit;
using Xunit.Abstractions;

namespace Core.Tests;

public class MapTests
{
    private SpawnPoint[] _spawnPoints = Array.Empty<SpawnPoint>();
    private readonly Map _map;
    private readonly IWorld _world;

    public MapTests(ITestOutputHelper testOutputHelper)
    {
        var npcShopProvider = Substitute.For<INpcShopProvider>();
        npcShopProvider.Shops.Returns([]);
        var provider = new ServiceCollection()
            .AddSingleton<IMonsterManager>(_ =>
            {
                var mock = Substitute.For<IMonsterManager>();
                mock.GetMonster(Arg.Any<uint>()).Returns(call => new MonsterData
                {
                    Id = call.Arg<uint>(), TranslatedName = "TestMonster"
                });
                return mock;
            })
            .AddSingleton(Substitute.For<IAnimationManager>())
            .AddSingleton<ICacheManager>(_ =>
            {
                var mock = Substitute.For<ICacheManager>();
                mock.Subscribe().Returns(Substitute.For<IRedisSubscriber>());
                mock.Keys(Arg.Any<string>()).Returns(_ => Array.Empty<string>());
                return mock;
            })
            .AddSingleton(npcShopProvider)
            .AddSingleton(Substitute.For<IServerBase>())
            .AddSingleton(Substitute.For<IItemManager>())
            .AddSingleton(Substitute.For<IDropProvider>())
            .AddSingleton<PluginExecutor>()
            .AddSingleton<IAtlasProvider>(_ =>
            {
                var mock = Substitute.For<IAtlasProvider>();
                mock.GetAsync(Arg.Any<IWorld>()).Returns(_ => new[] {_map}!);
                return mock;
            })
            .AddSingleton<IConfiguration>(_ => new ConfigurationBuilder().Build())
            .AddSingleton<ISpawnGroupProvider>(_ =>
            {
                var mock = Substitute.For<ISpawnGroupProvider>();
                mock.GetSpawnGroupsAsync().Returns(_ => new[]
                {
                    new SpawnGroup
                    {
                        Id = 101,
                        Name = "TestGroup1",
                        Leader = 101,
                        Members = {new SpawnMember {Id = 101}, new SpawnMember {Id = 101}}
                    }
                });
                mock.GetSpawnGroupCollectionsAsync().Returns(_ => new[]
                {
                    // equal items but only one will be spawned
                    new SpawnGroupCollection
                    {
                        Id = 101,
                        Name = "TestGroupCollection",
                        Groups = {new SpawnGroupCollectionMember {Id = 101, Amount = 1}}
                    },
                    new SpawnGroupCollection
                    {
                        Id = 101,
                        Name = "TestGroupCollection",
                        Groups = {new SpawnGroupCollectionMember {Id = 101, Amount = 1}}
                    }
                });
                return mock;
            })
            .AddSingleton<IWorld, World>()
            .AddSingleton<ISpawnPointProvider>(_ =>
            {
                var mock = Substitute.For<ISpawnPointProvider>();
                mock.GetSpawnPointsForMap(Arg.Any<string>()).Returns(_ => Task.FromResult(_spawnPoints));
                return mock;
            })
            .AddOptions<HostingOptions>().Services
            .AddQuantumCoreTestLogger(testOutputHelper)
            .BuildServiceProvider();
        var monsterManager = provider.GetRequiredService<IMonsterManager>();
        var animationManager = provider.GetRequiredService<IAnimationManager>();
        var cacheManager = provider.GetRequiredService<ICacheManager>();
        var spawnPointProvider = provider.GetRequiredService<ISpawnPointProvider>();
        var dropProvider = provider.GetRequiredService<IDropProvider>();
        var itemManager = provider.GetRequiredService<IItemManager>();
        var server = provider.GetRequiredService<IServerBase>();
        var logger = provider.GetRequiredService<ILogger<MapTests>>();
        _world = provider.GetRequiredService<IWorld>();
        _map = new Map(monsterManager, animationManager, cacheManager, _world, logger, spawnPointProvider, dropProvider,
            itemManager, server,
<<<<<<< HEAD
            "Test", 0, 0, 4096, 4096, provider);
=======
            "Test", new Coordinates(), 4096, 4096, null);
>>>>>>> ec4db3cb
    }

    [Fact]
    public async Task Spawn_SingleEntity()
    {
        _spawnPoints = new[]
        {
            new SpawnPoint
            {
                Type = ESpawnPointType.Monster,
                Monster = 101,
                X = 500,
                Y = 500,
                RespawnTime = 0,
            }
        };
        await _world.LoadAsync();
        await _world.InitAsync();
        EventSystem.Update(0);
        _world.Update(0); // spawn entities

        _map.Entities.Should().HaveCount(1);
        var entity = _map.Entities.ElementAt(0);
        var mob = entity.Should().BeOfType<MonsterEntity>().Subject;
        mob.Proto.Id.Should().Be(101);
    }

    [Fact]
    public async Task Spawn_Group()
    {
        _spawnPoints = new[]
        {
            new SpawnPoint
            {
                Type = ESpawnPointType.Group,
                Monster = 101,
                X = 500,
                Y = 500,
                RespawnTime = 0,
            }
        };
        await _world.LoadAsync();
        await _world.InitAsync();
        EventSystem.Update(0);
        _world.Update(0); // spawn entities

        _map.Entities.Should().HaveCount(3);
        var mobs = _map.Entities.Should().AllBeOfType<MonsterEntity>().Subject;
        mobs.Should().AllSatisfy(x => x.Proto.Id.Should().Be(101));
    }

    [Fact]
    public async Task Spawn_GroupCollection()
    {
        _spawnPoints = new[]
        {
            new SpawnPoint
            {
                Type = ESpawnPointType.GroupCollection,
                Monster = 101,
                X = 500,
                Y = 500,
                RespawnTime = 0,
            }
        };
        await _world.LoadAsync();
        await _world.InitAsync();
        EventSystem.Update(0);
        _world.Update(0); // spawn entities

        _map.Entities.Should().HaveCount(3);
        var mobs = _map.Entities.Should().AllBeOfType<MonsterEntity>().Subject;
        mobs.Should().AllSatisfy(x => x.Proto.Id.Should().Be(101));
    }
}<|MERGE_RESOLUTION|>--- conflicted
+++ resolved
@@ -110,11 +110,7 @@
         _world = provider.GetRequiredService<IWorld>();
         _map = new Map(monsterManager, animationManager, cacheManager, _world, logger, spawnPointProvider, dropProvider,
             itemManager, server,
-<<<<<<< HEAD
-            "Test", 0, 0, 4096, 4096, provider);
-=======
-            "Test", new Coordinates(), 4096, 4096, null);
->>>>>>> ec4db3cb
+            "Test", new Coordinates(), 4096, 4096, null, provider);
     }
 
     [Fact]
