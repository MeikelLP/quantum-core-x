<Project Sdk="Microsoft.NET.Sdk">

    <PropertyGroup>
        <IsPackable>false</IsPackable>
        <IsTestProject>true</IsTestProject>
    </PropertyGroup>

    <ItemGroup>
        <PackageReference Include="AutoBogus" Version="2.13.1"/>
<<<<<<< HEAD
        <PackageReference Include="FluentAssertions" Version="6.12.2"/>
        <PackageReference Include="Microsoft.Extensions.Configuration" Version="9.0.0"/>
=======
        <PackageReference Include="FluentAssertions" Version="7.0.0-alpha.5"/>
      <PackageReference Include="Microsoft.Extensions.Configuration" Version="9.0.0"/>
>>>>>>> 223154d3
        <PackageReference Include="Microsoft.NET.Test.Sdk" Version="17.11.1"/>
        <PackageReference Include="NSubstitute" Version="5.3.0"/>
        <PackageReference Include="Serilog.Extensions.Hosting" Version="8.0.0"/>
        <PackageReference Include="Serilog.Sinks.XUnit" Version="3.0.5"/>
        <PackageReference Include="xunit" Version="2.9.2"/>
        <PackageReference Include="xunit.runner.visualstudio" Version="2.8.2">
            <IncludeAssets>runtime; build; native; contentfiles; analyzers; buildtransitive</IncludeAssets>
            <PrivateAssets>all</PrivateAssets>
        </PackageReference>
        <PackageReference Include="coverlet.collector" Version="6.0.2">
            <IncludeAssets>runtime; build; native; contentfiles; analyzers; buildtransitive</IncludeAssets>
            <PrivateAssets>all</PrivateAssets>
        </PackageReference>
    </ItemGroup>

    <ItemGroup>
        <Using Include="Xunit"/>
    </ItemGroup>

    <ItemGroup>
        <ProjectReference Include="..\..\Libraries\Game.Commands\Game.Commands.csproj"/>
    </ItemGroup>

</Project><|MERGE_RESOLUTION|>--- conflicted
+++ resolved
@@ -7,18 +7,13 @@
 
     <ItemGroup>
         <PackageReference Include="AutoBogus" Version="2.13.1"/>
-<<<<<<< HEAD
-        <PackageReference Include="FluentAssertions" Version="6.12.2"/>
-        <PackageReference Include="Microsoft.Extensions.Configuration" Version="9.0.0"/>
-=======
         <PackageReference Include="FluentAssertions" Version="7.0.0-alpha.5"/>
       <PackageReference Include="Microsoft.Extensions.Configuration" Version="9.0.0"/>
->>>>>>> 223154d3
         <PackageReference Include="Microsoft.NET.Test.Sdk" Version="17.11.1"/>
         <PackageReference Include="NSubstitute" Version="5.3.0"/>
         <PackageReference Include="Serilog.Extensions.Hosting" Version="8.0.0"/>
         <PackageReference Include="Serilog.Sinks.XUnit" Version="3.0.5"/>
-        <PackageReference Include="xunit" Version="2.9.2"/>
+        <PackageReference Include="xunit" Version="2.9.0"/>
         <PackageReference Include="xunit.runner.visualstudio" Version="2.8.2">
             <IncludeAssets>runtime; build; native; contentfiles; analyzers; buildtransitive</IncludeAssets>
             <PrivateAssets>all</PrivateAssets>
