<Project Sdk="Microsoft.NET.Sdk">

    <ItemGroup>
        <PackageReference Include="FluentAssertions" Version="6.12.0" />
        <PackageReference Include="JetBrains.Annotations" Version="2023.3.0" />
        <PackageReference Include="Microsoft.CodeAnalysis.Common" Version="4.9.2" />
        <PackageReference Include="Microsoft.CodeAnalysis.CSharp" Version="4.9.2" />
<<<<<<< HEAD
        <PackageReference Include="Microsoft.NET.Test.Sdk" Version="17.1.0" />
        <PackageReference Include="NSubstitute" Version="5.1.0" />
        <PackageReference Include="xunit" Version="2.6.1" />
=======
        <PackageReference Include="Microsoft.NET.Test.Sdk" Version="17.9.0" />
        <PackageReference Include="xunit" Version="2.8.0" />
>>>>>>> ae770d90
        <PackageReference Include="xunit.runner.visualstudio" Version="2.5.7">
            <IncludeAssets>runtime; build; native; contentfiles; analyzers; buildtransitive</IncludeAssets>
            <PrivateAssets>all</PrivateAssets>
        </PackageReference>
        <PackageReference Include="coverlet.collector" Version="6.0.2">
            <IncludeAssets>runtime; build; native; contentfiles; analyzers; buildtransitive</IncludeAssets>
            <PrivateAssets>all</PrivateAssets>
        </PackageReference>
    </ItemGroup>

    <ItemGroup>
      <ProjectReference Include="..\..\Core.Networking.Generators\Core.Networking.Generators.csproj" />
      <ProjectReference Include="..\..\Core.Networking\Core.Networking.csproj" />
    </ItemGroup>

</Project><|MERGE_RESOLUTION|>--- conflicted
+++ resolved
@@ -3,16 +3,14 @@
     <ItemGroup>
         <PackageReference Include="FluentAssertions" Version="6.12.0" />
         <PackageReference Include="JetBrains.Annotations" Version="2023.3.0" />
+        <PackageReference Include="JetBrains.Annotations" Version="2023.3.0" />
         <PackageReference Include="Microsoft.CodeAnalysis.Common" Version="4.9.2" />
         <PackageReference Include="Microsoft.CodeAnalysis.CSharp" Version="4.9.2" />
-<<<<<<< HEAD
-        <PackageReference Include="Microsoft.NET.Test.Sdk" Version="17.1.0" />
+        <PackageReference Include="Microsoft.NET.Test.Sdk" Version="17.9.0" />
         <PackageReference Include="NSubstitute" Version="5.1.0" />
-        <PackageReference Include="xunit" Version="2.6.1" />
-=======
+        <PackageReference Include="xunit" Version="2.8.0" />
         <PackageReference Include="Microsoft.NET.Test.Sdk" Version="17.9.0" />
         <PackageReference Include="xunit" Version="2.8.0" />
->>>>>>> ae770d90
         <PackageReference Include="xunit.runner.visualstudio" Version="2.5.7">
             <IncludeAssets>runtime; build; native; contentfiles; analyzers; buildtransitive</IncludeAssets>
             <PrivateAssets>all</PrivateAssets>
