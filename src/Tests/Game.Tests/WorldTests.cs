using Microsoft.Extensions.Configuration;
using Microsoft.Extensions.DependencyInjection;
using Microsoft.Extensions.DependencyInjection.Extensions;
using Microsoft.Extensions.FileProviders;
using Microsoft.Extensions.Logging;
using NSubstitute;
using QuantumCore;
using QuantumCore.API;
using QuantumCore.API.Core.Models;
using QuantumCore.API.Game.World;
using QuantumCore.Caching;
using QuantumCore.Extensions;
using QuantumCore.Game;
using QuantumCore.Game.Extensions;
using QuantumCore.Game.Services;
using QuantumCore.Game.World;
using QuantumCore.Game.World.Entities;
using Weikio.PluginFramework.Catalogs;

namespace Game.Tests;

public class WorldTests
{
    private World _world = null!;
    private readonly PlayerEntity _playerEntity;

    public WorldTests()
    {
        var config = new ConfigurationBuilder()
            .AddInMemoryCollection(new Dictionary<string, string?> {{"Hosting:IpAddress", "0.0.0.0"}})
            .Build();
        var services = new ServiceCollection()
            .AddLogging()
            .AddSingleton<IConfiguration>(_ => config)
            .AddCoreServices(new EmptyPluginCatalog(), config)
            .AddGameServices()
            .AddSingleton(Substitute.For<IServerBase>())
            .AddSingleton(Substitute.For<IGameServer>())
            .Configure<DatabaseOptions>(HostingOptions.ModeGame, opts =>
            {
                opts.ConnectionString = "Server:abc;";
                opts.Provider = DatabaseProvider.Mysql;
            })
            .Replace(new ServiceDescriptor(typeof(IAtlasProvider), provider =>
            {
                var mock = Substitute.For<IAtlasProvider>();
                mock.GetAsync(Arg.Any<IWorld>()).Returns(info => new[]
                {
                    new Map(provider.GetRequiredService<IMonsterManager>(),
                        provider.GetRequiredService<IAnimationManager>(),
                        provider.GetRequiredService<ICacheManager>(), info.Arg<IWorld>(),
                        provider.GetRequiredService<ILogger<Map>>(),
                        provider.GetRequiredService<ISpawnPointProvider>(),
                        provider.GetRequiredService<IDropProvider>(),
                        provider.GetRequiredService<IItemManager>(),
                        provider.GetRequiredService<IServerBase>(),
                        "test_map", new Coordinates(), 1024, 1024, null)
                });
                return mock;
            }, ServiceLifetime.Singleton))
            .Replace(new ServiceDescriptor(typeof(ICacheManager), _ =>
            {
                var mock = Substitute.For<ICacheManager>();
                mock.Keys("maps:*").Returns(new[] {"maps:test_map"});
                mock.Subscribe().Returns(Substitute.For<IRedisSubscriber>());
                return mock;
            }, ServiceLifetime.Singleton))
            .Replace(new ServiceDescriptor(typeof(ISpawnPointProvider), _ =>
            {
                var mock = Substitute.For<ISpawnPointProvider>();
                mock.GetSpawnPointsForMap("test_map").Returns(Enumerable
                    .Range(0, 1)
                    .Select(_ =>
                        new SpawnPoint
                        {
                            Chance = 100,
                            Type = ESpawnPointType.Monster,
                            Monster = 42,
                            X = 1,
                            Y = 1,
                            RangeX = 0,
                            RangeY = 0
                        }
                    )
                    .ToArray()
                );
                return mock;
            }, ServiceLifetime.Singleton))
            .Replace(new ServiceDescriptor(typeof(IJobManager), _ =>
            {
                var mock = Substitute.For<IJobManager>();
                mock.Get(EPlayerClassGendered.NinjaFemale).Returns(new Job());
                return mock;
            }, ServiceLifetime.Singleton))
            .Replace(new ServiceDescriptor(typeof(IMonsterManager), _ =>
            {
                var mock = Substitute.For<IMonsterManager>();
                mock.GetMonster(42).Returns(new MonsterData {Type = (byte)EEntityType.Monster});
                mock.GetMonsters().Returns([
                    new MonsterData {Type = (byte)EEntityType.Monster}
                ]);
                return mock;
            }, ServiceLifetime.Singleton))
            .AddSingleton(Substitute.For<IFileProvider>())
            .BuildServiceProvider();
        _world = ActivatorUtilities.CreateInstance<World>(services);
        ActivatorUtilities.CreateInstance<GameServer>(services); // for setting the singleton GameServer.Instance
        Task.WhenAll(services.GetServices<ILoadable>().Select(x => x.LoadAsync())).Wait();
        _world.InitAsync().Wait();

        var conn = Substitute.For<IGameConnection>();
<<<<<<< HEAD
        var playerData = new PlayerData
        {
            Name = "TestPlayer", PlayerClass = EPlayerClassGendered.NinjaFemale, PositionX = 1, PositionY = 1
        };
=======
        var playerData = new PlayerData {Name = "TestPlayer", PlayerClass = 1, PositionX = 1, PositionY = 1};
>>>>>>> ec4db3cb
        _playerEntity = ActivatorUtilities.CreateInstance<PlayerEntity>(services, _world, playerData, conn);
        _world.SpawnEntity(_playerEntity);
        _world.Update(0.2); // spawn all entities
    }

    [Fact]
    public void World_Update()
    {
        _world.Update(0.2);
        Assert.True(true);
    }

    [Fact]
    public void Player_Update()
    {
        _playerEntity.Update(1);
        Assert.True(true);
    }
}<|MERGE_RESOLUTION|>--- conflicted
+++ resolved
@@ -109,14 +109,10 @@
         _world.InitAsync().Wait();
 
         var conn = Substitute.For<IGameConnection>();
-<<<<<<< HEAD
         var playerData = new PlayerData
         {
             Name = "TestPlayer", PlayerClass = EPlayerClassGendered.NinjaFemale, PositionX = 1, PositionY = 1
         };
-=======
-        var playerData = new PlayerData {Name = "TestPlayer", PlayerClass = 1, PositionX = 1, PositionY = 1};
->>>>>>> ec4db3cb
         _playerEntity = ActivatorUtilities.CreateInstance<PlayerEntity>(services, _world, playerData, conn);
         _world.SpawnEntity(_playerEntity);
         _world.Update(0.2); // spawn all entities
