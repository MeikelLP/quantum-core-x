using System.Text;
using AutoBogus;
using Bogus;
using FluentAssertions;
using FluentAssertions.Equivalency;
using Game.Tests.Extensions;
using Microsoft.Extensions.Configuration;
using Microsoft.Extensions.DependencyInjection;
using Microsoft.Extensions.DependencyInjection.Extensions;
using Microsoft.Extensions.FileProviders;
using Microsoft.Extensions.Options;
using NSubstitute;
using QuantumCore.API;
using QuantumCore.API.Core.Models;
using QuantumCore.API.Game;
using QuantumCore.API.Game.Guild;
using QuantumCore.API.Game.Skills;
using QuantumCore.API.Game.Types;
using QuantumCore.API.Game.World;
using QuantumCore.Caching;
using QuantumCore.Core.Packets;
using QuantumCore.Extensions;
using QuantumCore.Game;
using QuantumCore.Game.Commands;
using QuantumCore.Game.Extensions;
using QuantumCore.Game.Packets;
using QuantumCore.Game.Packets.Skills;
using QuantumCore.Game.Persistence;
using QuantumCore.Game.Persistence.Entities;
using QuantumCore.Game.PlayerUtils;
using QuantumCore.Game.World;
using QuantumCore.Game.World.Entities;
using QuantumCore.Networking;
using Weikio.PluginFramework.Catalogs;
using Xunit.Abstractions;

// cannot cast MockedGameConnection to IGameConnection ???
#pragma warning disable CS8602

namespace Game.Tests;

// Custom mock instead of Mock<T> because IPacketSerializable for IGameConnection.Send<T> cannot be used as generic
// parameter
internal class MockedGameConnection : IGameConnection
{
    public readonly List<ChatOutcoming> SentMessages = new();
    public readonly List<GCPhase> SentPhases = new();
    public readonly List<object> SentPackets = new();
    public Guid Id { get; }
    public EPhases Phase { get; set; }
    public Task ExecuteTask { get; } = null!;

    public void Close(bool expected = true)
    {
    }

    public void Send<T>(T packet) where T : IPacketSerializable
    {
        // ReSharper disable once SuspiciousTypeConversion.Global
        if (packet is ChatOutcoming chat)
        {
            SentMessages.Add(chat);
        }
        else if (packet is GCPhase phase)
        {
            SentPhases.Add(phase);
        }

        SentPackets.Add(packet);
    }

    public Task StartAsync(CancellationToken token = default)
    {
        return Task.CompletedTask;
    }

    public IServerBase Server { get; } = Substitute.For<IServerBase>();
    public Guid? AccountId { get; set; } = Guid.NewGuid();
    public string Username { get; set; } = "";
    public IPlayerEntity? Player { get; set; }

    public bool HandleHandshake(GCHandshakeData handshake)
    {
        return true;
    }
}

public class CommandTests : IAsyncLifetime
{
    private readonly ICommandManager _commandManager;
    private readonly IGameConnection _connection;
    private readonly ServiceProvider _services;
    private readonly IPlayerEntity _player;
    private readonly IItemManager _itemManager;
    private readonly Faker<PlayerData> _playerDataFaker;
    private readonly IGameServer _gameServer;
    private readonly ISkillManager _skillManager;
    private readonly AsyncServiceScope _scope;
    private readonly GameDbContext _db;

    public CommandTests(ITestOutputHelper testOutputHelper)
    {
        _playerDataFaker = new AutoFaker<PlayerData>()
            .RuleFor(x => x.Name, r => r.Name.FirstName()) // Mostly due to command param handling
            .RuleFor(x => x.Level, _ => (byte)1)
<<<<<<< HEAD
            .RuleFor(x => x.Iq, _ => (byte)1)
=======
            .RuleFor(x => x.Id, _ => 1u)
>>>>>>> 34148ba0
            .RuleFor(x => x.St, _ => (byte)1)
            .RuleFor(x => x.Ht, _ => (byte)1)
            .RuleFor(x => x.Dx, _ => (byte)1)
            .RuleFor(x => x.Gold, _ => (uint)0)
<<<<<<< HEAD
            .RuleFor(x => x.Empire, _ => EEmpire.Chunjo)
=======
>>>>>>> 34148ba0
            .RuleFor(x => x.Experience, _ => (uint)0)
            .RuleFor(x => x.PositionX, _ => (int)(10 * Map.MapUnit))
            .RuleFor(x => x.PositionY, _ => (int)(26 * Map.MapUnit))
            .RuleFor(x => x.PlayTime, _ => 0u)
<<<<<<< HEAD
            .RuleFor(x => x.SkillGroup, _ => (byte)0)
            .RuleFor(x => x.PlayerClass, _ => EPlayerClassGendered.WarriorMale)
            .Ignore(x => x.Health)
            .Ignore(x => x.Mana);
=======
            .RuleFor(x => x.SkillGroup, _ => (byte)0);
>>>>>>> 34148ba0
        var monsterManagerMock = Substitute.For<IMonsterManager>();
        monsterManagerMock.GetMonster(Arg.Any<uint>()).Returns(callerInfo =>
            new AutoFaker<MonsterData>().RuleFor(x => x.Id, _ => callerInfo.Arg<uint>()).Generate());
        monsterManagerMock.GetMonsters().Returns([]);
        var experienceManagerMock = Substitute.For<IExperienceManager>();
        experienceManagerMock.GetNeededExperience(Arg.Any<byte>()).Returns(1000u);
        experienceManagerMock.MaxLevel.Returns((byte)100);
        var jobManagerMock = Substitute.For<IJobManager>();
        jobManagerMock.Get(Arg.Any<EPlayerClassGendered>()).Returns(new Job());
        var itemManagerMock = Substitute.For<IItemManager>();
        itemManagerMock.GetItem(Arg.Any<uint>()).Returns(call => new AutoFaker<ItemData>()
            .RuleFor(x => x.Id, _ => call.Arg<uint>())
            .RuleFor(x => x.Size, _ => (byte)1)
            .RuleFor(x => x.WearFlags, _ => (byte)EWearFlags.Weapon)
            .RuleFor(x => x.Values, _ => new List<int>
            {
                0,
                0,
                0,
                10,
                16,
                0
            })
            .Generate());
        var cacheManagerMock = Substitute.For<ICacheManager>();
        var redisListWrapperMock = Substitute.For<IRedisListWrapper<Guid>>();
        var redisSubscriberWrapperMock = Substitute.For<IRedisSubscriber>();
        redisListWrapperMock.Range(Arg.Any<int>(), Arg.Any<int>())
            .Returns(new[] {PermGroup.OperatorGroup});
        cacheManagerMock.Keys(Arg.Any<string>()).Returns(Array.Empty<string>());
        cacheManagerMock.CreateList<Guid>(Arg.Any<string>()).Returns(redisListWrapperMock);
        cacheManagerMock.Subscribe().Returns(redisSubscriberWrapperMock);
        _skillManager = Substitute.For<ISkillManager>();
        var fileProvider = Substitute.For<IFileProvider>();
        fileProvider.GetFileInfo("maps/map_b2/Town.txt").Returns(_ =>
        {
            var fileInfo = Substitute.For<IFileInfo>();
            fileInfo.Exists.Returns(true);
            fileInfo.CreateReadStream().Returns(new MemoryStream("675 1413"u8.ToArray()));
            return fileInfo;
        });
        fileProvider.GetFileInfo("atlasinfo.txt").Returns(_ =>
        {
            var fileInfo = Substitute.For<IFileInfo>();
            fileInfo.Exists.Returns(true);
            fileInfo.CreateReadStream().Returns(new MemoryStream(Encoding.UTF8.GetBytes(
                $"map_a2	{Map.MapUnit * 10}	{Map.MapUnit * 26}	6	6\n" +
                $"map_b2	{Map.MapUnit * 10}	{Map.MapUnit * 26}	6	6")));
            return fileInfo;
        });
        _services = new ServiceCollection()
            .AddCoreServices(new EmptyPluginCatalog(), new ConfigurationBuilder().Build())
            .AddGameServices()
            .AddSingleton(Substitute.For<IServerBase>())
            .AddQuantumCoreTestLogger(testOutputHelper)
            .Replace(new ServiceDescriptor(typeof(IItemRepository), _ => Substitute.For<IItemRepository>(),
                ServiceLifetime.Singleton))
            .Replace(new ServiceDescriptor(typeof(ICommandPermissionRepository),
                _ =>
                {
                    var mock = Substitute.For<ICommandPermissionRepository>();
                    mock.GetGroupsForPlayer(Arg.Any<uint>()).Returns([PermGroup.OperatorGroup]);
                    return mock;
                }, ServiceLifetime.Singleton))
            .Replace(new ServiceDescriptor(typeof(IPlayerRepository), _ => Substitute.For<IPlayerRepository>(),
                ServiceLifetime.Singleton))
            .Replace(new ServiceDescriptor(typeof(IPlayerSkillsRepository),
                _ => Substitute.For<IPlayerSkillsRepository>(),
                ServiceLifetime.Singleton))
            .Replace(new ServiceDescriptor(typeof(IMonsterManager), _ => monsterManagerMock, ServiceLifetime.Singleton))
            .Replace(new ServiceDescriptor(typeof(IItemManager), _ => itemManagerMock, ServiceLifetime.Singleton))
            .Replace(new ServiceDescriptor(typeof(ICacheManager), _ => cacheManagerMock, ServiceLifetime.Singleton))
            .Replace(new ServiceDescriptor(typeof(IGuildManager), _ => Substitute.For<IGuildManager>(),
                ServiceLifetime.Scoped))
            .Replace(new ServiceDescriptor(typeof(IExperienceManager), _ => experienceManagerMock,
                ServiceLifetime.Singleton))
            .Replace(new ServiceDescriptor(typeof(ISkillManager), _ => _skillManager, ServiceLifetime.Singleton))
            .Replace(new ServiceDescriptor(typeof(IFileProvider), _ => fileProvider, ServiceLifetime.Singleton))
            .AddSingleton<IConfiguration>(_ => new ConfigurationBuilder()
                .AddQuantumCoreDefaults()
                .AddInMemoryCollection(new Dictionary<string, string?>
                {
<<<<<<< HEAD
                    {"Game:Commands:StrictMode", "true"}, {"maps:0", "map_a2"}, {"maps:1", "map_b2"},
=======
                    {"Database:Provider", "sqlite"},
                    {"Database:ConnectionString", "Data Source=commands.db"},
                    {"Game:Commands:StrictMode", "true"},
                    {"maps:0", "map_a2"},
                    {"maps:1", "map_b2"},
                    {"empire:0:x", "10"},
                    {"empire:0:y", "15"},
                    {"empire:1:x", "20"},
                    {"empire:1:y", "25"},
                    {"empire:2:x", "30"},
                    {"empire:2:y", "35"},
>>>>>>> 34148ba0
                })
                .Build())
            .AddSingleton(Substitute.For<IDbPlayerRepository>())
            .AddSingleton(Substitute.For<IDbPlayerSkillsRepository>())
            .AddSingleton<IGameConnection>(_ => new MockedGameConnection())
            .AddSingleton<IPlayerEntity, PlayerEntity>()
            .AddSingleton(_ => _playerDataFaker.Generate())
            .AddSingleton(Substitute.For<IGameServer>())
            .BuildServiceProvider();
        _itemManager = _services.GetRequiredService<IItemManager>();
        _commandManager = _services.GetRequiredService<ICommandManager>();
        _commandManager.Register("QuantumCore.Game.Commands", typeof(SpawnCommand).Assembly);
        _connection = _services.GetRequiredService<IGameConnection>();
        _player = _services.GetRequiredService<IPlayerEntity>();
        _player.Player.PlayTime = 0;
        _connection.Player = _player;
        _gameServer = _services.GetRequiredService<IGameServer>();
        _scope = _services.CreateAsyncScope();
        _db = _scope.ServiceProvider.GetRequiredService<GameDbContext>();
    }

    public async Task InitializeAsync()
    {
        await _db.Database.EnsureDeletedAsync();
        await _db.Database.EnsureCreatedAsync();
        await _player.Load();
    }

    public async Task DisposeAsync()
    {
        await _scope.DisposeAsync();
    }

    [Fact]
    public async Task ClearInventoryCommand()
    {
<<<<<<< HEAD
        await _player.Inventory.PlaceItem(new ItemInstance {Id = Guid.NewGuid(), Count = 1, ItemId = 1});
=======
        await _player.Inventory.PlaceItem(new ItemInstance {Count = 1, ItemId = 1});
>>>>>>> 34148ba0

        Assert.NotEmpty(_player.Inventory.Items);
        await _commandManager.Handle(_connection, "/ip");

        Assert.Empty(_player.Inventory.Items);
    }

    [Fact]
    public async Task CommandTeleportTo()
    {
        var world = await PrepareWorldAsync();
        var player2 = ActivatorUtilities.CreateInstance<PlayerEntity>(_services, _playerDataFaker.Generate());
        world.SpawnEntity(_player);
        world.SpawnEntity(player2);
        world.Update(0); // spawn entities
        player2.Move((int)(11 * Map.MapUnit), (int)(27 * Map.MapUnit));

        Assert.Equal((int)(10 * Map.MapUnit), _player.PositionX);
        Assert.Equal((int)(26 * Map.MapUnit), _player.PositionY);

        await _commandManager.Handle(_connection, $"/tp \"{player2.Name}\"");

        Assert.Equal((int)(11 * Map.MapUnit), _player.PositionX);
        Assert.Equal((int)(27 * Map.MapUnit), _player.PositionY);
    }

    [Fact]
    public async Task CommandTeleportHere()
    {
        var world = await PrepareWorldAsync();
        var player2 = ActivatorUtilities.CreateInstance<PlayerEntity>(_services, _playerDataFaker.Generate());
        world.SpawnEntity(_player);
        world.SpawnEntity(player2);
        world.Update(0); // spawn entities
        player2.Move((int)(11 * Map.MapUnit), (int)(27 * Map.MapUnit));


        Assert.Equal((int)(11 * Map.MapUnit), player2.PositionX);
        Assert.Equal((int)(27 * Map.MapUnit), player2.PositionY);

        await _commandManager.Handle(_connection, $"/tphere \"{player2.Name}\"");

        Assert.Equal((int)(10 * Map.MapUnit), player2.PositionX);
        Assert.Equal((int)(26 * Map.MapUnit), player2.PositionY);
    }

    [Fact]
    public async Task DebugCommand()
    {
        var item = new ItemInstance {ItemId = 1, Count = 1};
        var wearSlot = _player.Inventory.EquipmentWindow.GetWearPosition(_itemManager, item.ItemId);

        _player.SetItem(item, (byte)WindowType.Inventory, (ushort)wearSlot);

        await _commandManager.Handle(_connection, "debug_damage");
        // simple calculation just for this test
        var minAttack = _player.GetPoint(EPoints.MinAttackDamage);
        var maxAttack = _player.GetPoint(EPoints.MaxAttackDamage);
        var sentMessages = (_connection as MockedGameConnection).SentMessages;

        sentMessages.Should().ContainEquivalentOf(new ChatOutcoming {Message = $"Weapon Damage: 10-16"}, Config);
        sentMessages.Should()
            .ContainEquivalentOf(new ChatOutcoming {Message = $"Attack Damage: {minAttack}-{maxAttack}"}, Config);
        return;

        EquivalencyOptions<ChatOutcoming> Config(EquivalencyOptions<ChatOutcoming> cfg) =>
            cfg.Including(x => x.Message);
    }

    [Fact]
    public async Task ExperienceSelfCommand()
    {
        await _commandManager.Handle(_connection, "/exp 500");

        _player.GetPoint(EPoints.Experience).Should().Be(500);
    }

    [Fact]
    public async Task ExperienceOtherCommand()
    {
        var world = await PrepareWorldAsync();
        var player2 = ActivatorUtilities.CreateInstance<PlayerEntity>(_services, _playerDataFaker.Generate());
        world.SpawnEntity(_player);
        world.SpawnEntity(player2);

        await _commandManager.Handle(_connection, $"/exp 500 \"{player2.Name}\"");

        player2.GetPoint(EPoints.Experience).Should().Be(500);
    }

    [Fact]
    public async Task GiveSelfItemCommand()
    {
        await _commandManager.Handle(_connection, "/give $self 1 10");

        _player.Inventory.Items.Should().NotBeEmpty();
        _player.Inventory.Items.Should().ContainEquivalentOf(new ItemInstance {ItemId = 1, Count = 10},
            cfg => cfg.Including(x => x.ItemId).Including(x => x.Count));
    }

    [Fact]
    public async Task GiveOtherItemCommand()
    {
        var world = await PrepareWorldAsync();
        var player2 = ActivatorUtilities.CreateInstance<PlayerEntity>(_services, _playerDataFaker.Generate());
        world.SpawnEntity(_player);
        world.SpawnEntity(player2);

        await _commandManager.Handle(_connection, $"/give \"{player2.Name}\" 1 10");

        player2.Inventory.Items.Should().NotBeEmpty();
        player2.Inventory.Items.Should().ContainEquivalentOf(new ItemInstance {ItemId = 1, Count = 10},
            cfg => cfg.Including(x => x.ItemId).Including(x => x.Count));
    }

    [Fact]
    public async Task GiveItemCommand_InvalidPlayer()
    {
        await _commandManager.Handle(_connection, "/give missing 1 10");

        ((MockedGameConnection)_connection).SentMessages.Should()
            .ContainEquivalentOf(new ChatOutcoming {Message = "Target not found"},
                cfg => cfg.Including(x => x.Message));
    }

    [Fact]
    public async Task GoldCommand_Self()
    {
        _player.GetPoint(EPoints.Gold).Should().Be(0);
        await _commandManager.Handle(_connection, "/gold 10");

        _player.GetPoint(EPoints.Gold).Should().Be(10);
    }

    [Fact]
    public async Task GoldCommand_Other()
    {
        var world = await PrepareWorldAsync();
        var player2 = ActivatorUtilities.CreateInstance<PlayerEntity>(_services, _playerDataFaker.Generate());
        world.SpawnEntity(_player);
        world.SpawnEntity(player2);

        player2.GetPoint(EPoints.Gold).Should().Be(0);
        await _commandManager.Handle(_connection, $"/gold 10 \"{player2.Name}\"");
        player2.GetPoint(EPoints.Gold).Should().Be(10);
    }

    [Fact]
    public async Task GotoCommand_Coords()
    {
        var world = await PrepareWorldAsync();
        world.SpawnEntity(_player);
        world.Update(0); // spawn entities

        _player.Move((int)(Map.MapUnit * 10), (int)(Map.MapUnit * 26));

        Assert.Equal((int)(10 * Map.MapUnit), _player.PositionX);
        Assert.Equal((int)(26 * Map.MapUnit), _player.PositionY);

        await _commandManager.Handle(_connection, $"/goto {11} {27}");

<<<<<<< HEAD
        Assert.Equal((int)(_player.Map.Position.X + 11 * 100), _player.PositionX);
        Assert.Equal((int)(_player.Map.Position.Y + 27 * 100), _player.PositionY);
=======
        Assert.Equal((int)(_player.Map.PositionX + 11 * 100), _player.PositionX);
        Assert.Equal((int)(_player.Map.PositionY + 27 * 100), _player.PositionY);
>>>>>>> 34148ba0
    }

    [Fact]
    public async Task GotoCommand_Map()
    {
        var world = await PrepareWorldAsync();
        world.SpawnEntity(_player);
        world.Update(0); // spawn entities


        Assert.Equal((int)(10 * Map.MapUnit), _player.PositionX);
        Assert.Equal((int)(26 * Map.MapUnit), _player.PositionY);

        await _commandManager.Handle(_connection, "/goto --map map_b2");

        // target position is half of X & Y
        Assert.Equal((int)(13 * Map.MapUnit), _player.PositionX);
        Assert.Equal((int)(29 * Map.MapUnit), _player.PositionY);
    }

    [Fact]
    public async Task HelpCommand()
    {
        await _commandManager.Handle(_connection, "/help");

        var messages = (_connection as MockedGameConnection).SentMessages;
        messages.Should().HaveCountGreaterThan(1);
        messages[0].Should().BeEquivalentTo(
            new ChatOutcoming {Message = "The following commands are available", MessageType = ChatMessageTypes.Info},
            cfg => cfg
                .Including(x => x.Message)
                .Using<string>(ctx => ctx.Subject.Should().StartWith(ctx.Expectation)).WhenTypeIs<string>()
        );
    }

    [Fact]
    public async Task KickCommand()
    {
        var world = await PrepareWorldAsync();
        var player2 = ActivatorUtilities.CreateInstance<PlayerEntity>(_services, _playerDataFaker.Generate());
        world.SpawnEntity(_player);
        world.SpawnEntity(player2);

        await _commandManager.Handle(_connection, $"/kick \"{player2.Name}\"");

        Assert.Null(world.GetPlayer(player2.Name));
    }

    [Fact]
    public async Task KickCommand_Invalid()
    {
        await _commandManager.Handle(_connection, "/kick something");

        (_connection as MockedGameConnection).SentMessages.Should()
            .ContainEquivalentOf(new ChatOutcoming {Message = "Target not found"},
                cfg => cfg.Including(x => x.Message));
    }

    [Fact]
    public async Task LevelCommand_Self()
    {
        _player.GetPoint(EPoints.Level).Should().Be(1);

        await _commandManager.Handle(_connection, "/level 30");

        _player.GetPoint(EPoints.Level).Should().Be(30);
    }

    [Fact]
    public async Task LevelCommand_Other()
    {
        var world = await PrepareWorldAsync();
        var player2 = ActivatorUtilities.CreateInstance<PlayerEntity>(_services, _playerDataFaker.Generate());
        world.SpawnEntity(_player);
        world.SpawnEntity(player2);

        player2.GetPoint(EPoints.Level).Should().Be(1);

        await _commandManager.Handle(_connection, $"/level 30 \"{player2.Name}\"");

        player2.GetPoint(EPoints.Level).Should().Be(30);
    }

    [Fact]
    public async Task LogoutCommand()
    {
        var world = await PrepareWorldAsync();
        world.SpawnEntity(_player);

        world.GetPlayer(_player.Name).Should().NotBeNull();

        _player.Player.PlayTime = 0;
        _connection.Server.ServerTime.Returns(60000); // 1 minute in ms

        await _commandManager.Handle(_connection, "/logout");

        _player.GetPoint(EPoints.PlayTime).Should().Be(1);
        world.GetPlayer(_player.Name).Should().BeNull();
    }

    [Fact]
    public async Task PhaseSelectCommand()
    {
        var world = await PrepareWorldAsync();
        world.SpawnEntity(_player);

        world.GetPlayer(_player.Name).Should().NotBeNull();
        (_connection as MockedGameConnection).SentPhases.Should()
            .NotContainEquivalentOf(new GCPhase {Phase = EPhases.Select});

        _player.Player.PlayTime = 0;
        _connection.Server.ServerTime.Returns(60000);

        await _commandManager.Handle(_connection, "/phase_select");

        _player.GetPoint(EPoints.PlayTime).Should().Be(1);
        _player.Connection.Phase.Should().Be(EPhases.Select);
        (_connection as MockedGameConnection).SentPhases.Should()
            .ContainEquivalentOf(new GCPhase {Phase = EPhases.Select});
        world.GetPlayer(_player.Name).Should().BeNull();
    }

    [Fact]
    public async Task QuitCommand()
    {
        var world = await PrepareWorldAsync();
        world.SpawnEntity(_player);

        world.GetPlayer(_player.Name).Should().NotBeNull();

        await _commandManager.Handle(_connection, "/quit");

        world.GetPlayer(_player.Name).Should().BeNull();
    }

    [Fact]
    public async Task RestartHereCommand()
    {
        var world = await PrepareWorldAsync();
        world.SpawnEntity(_player);

        _player.Health.Should().Be(676L);
        _player.Mana.Should().Be(264L);
        _player.PositionX.Should().Be(256000);
        _player.PositionY.Should().Be(665600);
        _player.Die();

        await _commandManager.Handle(_connection, "/restart_here");

        _player.Health.Should().Be(PlayerConstants.RESPAWN_HEALTH);
        _player.Mana.Should().Be(PlayerConstants.RESPAWN_MANA);
        _player.PositionX.Should().Be(256000);
        _player.PositionY.Should().Be(665600);
    }

    [Fact]
    public async Task RestartTownCommand()
    {
        var world = await PrepareWorldAsync();
        world.SpawnEntity(_player);
        world.Update(0.1);
        _player.Map.Should().NotBeNull();

        _player.Health.Should().Be(676L);
        _player.Mana.Should().Be(264L);
        _player.PositionX.Should().Be(256000);
        _player.PositionY.Should().Be(665600);
        _player.Die();

        await _commandManager.Handle(_connection, "/restart_town");

        _player.Health.Should().Be(PlayerConstants.RESPAWN_HEALTH);
        _player.Mana.Should().Be(PlayerConstants.RESPAWN_MANA);

        _player.PositionX.Should().Be((int)(_player.Map.Position.X + 675 * Map.SPAWN_POSITION_MULTIPLIER));
        _player.PositionY.Should().Be((int)(_player.Map.Position.Y + 1413 * Map.SPAWN_POSITION_MULTIPLIER));
    }

    [Fact]
    public async Task SpawnCommand_WithoutCount()
    {
        var world = await PrepareWorldAsync();
        world.SpawnEntity(_player);
        world.Update(0); // spawn entities
        _player.Move((int)(Map.MapUnit * 13), (int)(Map.MapUnit * 29)); // center of the map
        await File.WriteAllTextAsync("settings.toml", @"maps = [""map_a2"", ""map_b2""]");
        _player.Map.Entities.Count.Should().Be(1);

        await _commandManager.Handle(_connection, "/spawn 101");
        world.Update(0); // spawn entities

        _player.Map.Entities.Count.Should().Be(2);
    }

    [Fact]
    public async Task SpawnCommand_WithCount()
    {
        var world = await PrepareWorldAsync();
        world.SpawnEntity(_player);
        world.Update(0); // spawn entities
        _player.Move((int)(Map.MapUnit * 13), (int)(Map.MapUnit * 29)); // center of the map
        await File.WriteAllTextAsync("settings.toml", @"maps = [""map_a2"", ""map_b2""]");
        _player.Map.Entities.Count.Should().Be(1);

        await _commandManager.Handle(_connection, "/spawn 101 10");
        world.Update(0); // spawn entities

        _player.Map.Entities.Count.Should().Be(11);
    }

    [Fact]
    public async Task StatCommand()
    {
        _player.AddPoint(EPoints.StatusPoints, 1);
        _player.GetPoint(EPoints.Ht).Should().Be(1);

        await _commandManager.Handle(_connection, "/stat ht");

        _player.GetPoint(EPoints.Ht).Should().Be(2);
    }

    private async Task<IWorld> PrepareWorldAsync()
    {
        if (!Directory.Exists("data")) Directory.CreateDirectory("data");
        await Task.WhenAll(_services.GetServices<ILoadable>().Select(x => x.LoadAsync()));
        var world = _services.GetRequiredService<IWorld>();
        await world.LoadAsync();
        await world.InitAsync();
        return world;
    }

    [Fact]
    public async Task ReloadPermissionsCommand_WithoutTarget()
    {
        // Prepare
        var updatedGroup = Guid.NewGuid();
        var groupName = "test";

        var newPermissions = new[] {"reload_perms", "goto"};
        var cacheManager = _services.GetRequiredService<ICacheManager>();
        var commandRepo = _services.GetRequiredService<ICommandPermissionRepository>();
        commandRepo.GetPermissionsForGroupAsync(Arg.Any<Guid>()).Returns(newPermissions);
        commandRepo.GetGroupsAsync().Returns([
            new PermissionGroup {Id = updatedGroup, Name = groupName, Permissions = newPermissions}
        ]);

        cacheManager.CreateList<Guid>(Arg.Any<string>())
            .Range(0, 0).Returns(new[] {updatedGroup});

        // Act
        await _commandManager.Handle(_connection, "/reload_perms");

        // Assert
        _commandManager.Groups.Keys.Should().Contain(updatedGroup);
        _commandManager.Groups.Values.Should().ContainEquivalentOf(new PermissionGroup
        {
            Id = updatedGroup, Name = groupName, Permissions = newPermissions
        });

        await _commandManager.ReloadAsync();

        await _player.ReloadPermissions();

        ((MockedGameConnection)_connection).SentMessages.Should().ContainEquivalentOf(
            new ChatOutcoming {Message = "Permissions reloaded"}, cfg => cfg.Including(x => x.Message));
    }

    [Fact]
    public async Task InGameShopCommand()
    {
        // Prepare
        _services.GetRequiredService<IOptions<GameOptions>>().Value.InGameShop = "test";

        // Act
        await _commandManager.Handle(_connection, "/in_game_mall");

        // Assert
        ((MockedGameConnection)_connection).SentMessages.Should().ContainEquivalentOf(
            new ChatOutcoming {Message = "mall test", MessageType = ChatMessageTypes.Command},
            cfg => cfg.Including(x => x.Message));
    }

    [Fact]
    public async Task UserCommand()
    {
        _gameServer.Connections.Returns([_connection]);

        await _commandManager.Handle(_connection, "/user");

        ((MockedGameConnection)_connection).SentMessages.Should().ContainEquivalentOf(
            new ChatOutcoming
            {
                Message = $"Lv{_player.GetPoint(EPoints.Level)} {_player.Name}", MessageType = ChatMessageTypes.Info
            }, cfg => cfg.Including(x => x.Message));
    }

    [Fact]
    public async Task AdvanceCommand_NoLevel()
    {
        _player.SetPoint(EPoints.Level, 1);

        await _commandManager.Handle(_connection, $"/a $self");

        _player.GetPoint(EPoints.Level).Should().Be(2);

        ((MockedGameConnection)_connection).SentMessages.Should().ContainEquivalentOf(
            new ChatOutcoming {Message = "You have advanced to level 2"}, cfg => cfg.Including(x => x.Message));
    }

    [Fact]
    public async Task AdvanceCommand_LevelSpecified()
    {
        _player.SetPoint(EPoints.Level, 1);

        await _commandManager.Handle(_connection, $"/a $self 10");

        _player.GetPoint(EPoints.Level).Should().Be(11);

        ((MockedGameConnection)_connection).SentMessages.Should().ContainEquivalentOf(
            new ChatOutcoming {Message = "You have advanced to level 11"}, cfg => cfg.Including(x => x.Message));
    }

    [Fact]
    public async Task AdvanceCommand_OtherTarget()
    {
        var player2 = ActivatorUtilities.CreateInstance<PlayerEntity>(_services, _playerDataFaker.Generate());
        player2.SetPoint(EPoints.Level, 1);

        var world = await PrepareWorldAsync();
        world.SpawnEntity(player2);

        await _commandManager.Handle(_connection, $"/a {player2.Player.Name} 4");

        player2.GetPoint(EPoints.Level).Should().Be(5);

        ((MockedGameConnection)_connection).SentMessages.Should().ContainEquivalentOf(
            new ChatOutcoming {Message = "You have advanced to level 5"}, cfg => cfg.Including(x => x.Message));
    }

    [Fact]
    public async Task SetJobCommand_ValidLevel()
    {
        // Prepare
        _player.Player.SkillGroup = 0;
        _player.Player.PlayerClass = 0;
        _player.SetPoint(EPoints.Level, 5);

        // Act
        await _commandManager.Handle(_connection, "/setjob 1");

        // Assert
        _player.Player.SkillGroup.Should().Be(1);
        ((MockedGameConnection)_connection).SentPackets.Should()
            .ContainEquivalentOf(new ChangeSkillGroup {SkillGroup = 1});
    }

    [Fact]
    public async Task SetJobCommand_InvalidLevel()
    {
        // Prepare
        _player.Player.SkillGroup = 0;
        _player.SetPoint(EPoints.Level, 3);

        // Act
        await _commandManager.Handle(_connection, "/setjob 1");

        // Assert
        _player.Player.SkillGroup.Should().Be(0);
        ((MockedGameConnection)_connection).SentPackets.Should()
            .NotContainEquivalentOf(new ChangeSkillGroup {SkillGroup = 1});
    }

    [Fact]
    public async Task SetJobCommand_InvalidJob()
    {
        // Prepare
        _player.Player.SkillGroup = 0;
        _player.SetPoint(EPoints.Level, 5);

        // Act
        await _commandManager.Handle(_connection, "/setjob 4");

        // Assert
        _player.Player.SkillGroup.Should().Be(0);
        ((MockedGameConnection)_connection).SentPackets.Should()
            .NotContainEquivalentOf(new ChangeSkillGroup {SkillGroup = 4});
    }

    [Fact]
    public async Task SkillUpCommand_ValidSkill()
    {
        // Prepare
        _player.SetPoint(EPoints.Level, 5);
        _player.Player.PlayerClass = 0;

        var skillId = ESkillIndexes.AuraOfTheSword;

        _skillManager.GetSkill(skillId).Returns(new SkillData
        {
            Id = skillId, Type = (ESkillCategoryType)(_player.Player.PlayerClass + 1), Flag = ESkillFlag.Attack
        });
        _player.Skills.SetSkillGroup(1);

        // Act
        await _commandManager.Handle(_connection, $"/skillup {(uint)skillId}");

        // Assert
        var skill = _player.Skills[skillId];
        skill.Should().NotBeNull();
        skill?.Level.Should().Be(1);
    }

    [Fact]
    public async Task SkillUpCommand_MasterSkill()
    {
        // Prepare
        _player.SetPoint(EPoints.Level, 5);
        _player.Player.PlayerClass = 0;
        const ESkillIndexes skillId = ESkillIndexes.AuraOfTheSword;

        _skillManager.GetSkill(skillId).Returns(new SkillData
        {
            Id = skillId, Type = (ESkillCategoryType)(_player.Player.PlayerClass + 1), Flag = ESkillFlag.Attack
        });
        _player.Skills.SetSkillGroup(1);
        _player.Skills[skillId].Level = 19;
        _player.Skills[skillId].MasterType = ESkillMasterType.Normal;

        // Act
        await _commandManager.Handle(_connection, $"/skillup {(uint)skillId}");

        // Assert
        var skill = _player.Skills[skillId];
        skill.Should().NotBeNull();
        skill?.Level.Should().Be(20);
        skill?.MasterType.Should().Be(ESkillMasterType.Master);
    }
}<|MERGE_RESOLUTION|>--- conflicted
+++ resolved
@@ -103,31 +103,21 @@
         _playerDataFaker = new AutoFaker<PlayerData>()
             .RuleFor(x => x.Name, r => r.Name.FirstName()) // Mostly due to command param handling
             .RuleFor(x => x.Level, _ => (byte)1)
-<<<<<<< HEAD
+            .RuleFor(x => x.Id, _ => 1u)
             .RuleFor(x => x.Iq, _ => (byte)1)
-=======
-            .RuleFor(x => x.Id, _ => 1u)
->>>>>>> 34148ba0
             .RuleFor(x => x.St, _ => (byte)1)
             .RuleFor(x => x.Ht, _ => (byte)1)
             .RuleFor(x => x.Dx, _ => (byte)1)
             .RuleFor(x => x.Gold, _ => (uint)0)
-<<<<<<< HEAD
             .RuleFor(x => x.Empire, _ => EEmpire.Chunjo)
-=======
->>>>>>> 34148ba0
             .RuleFor(x => x.Experience, _ => (uint)0)
             .RuleFor(x => x.PositionX, _ => (int)(10 * Map.MapUnit))
             .RuleFor(x => x.PositionY, _ => (int)(26 * Map.MapUnit))
             .RuleFor(x => x.PlayTime, _ => 0u)
-<<<<<<< HEAD
             .RuleFor(x => x.SkillGroup, _ => (byte)0)
             .RuleFor(x => x.PlayerClass, _ => EPlayerClassGendered.WarriorMale)
             .Ignore(x => x.Health)
             .Ignore(x => x.Mana);
-=======
-            .RuleFor(x => x.SkillGroup, _ => (byte)0);
->>>>>>> 34148ba0
         var monsterManagerMock = Substitute.For<IMonsterManager>();
         monsterManagerMock.GetMonster(Arg.Any<uint>()).Returns(callerInfo =>
             new AutoFaker<MonsterData>().RuleFor(x => x.Id, _ => callerInfo.Arg<uint>()).Generate());
@@ -210,21 +200,9 @@
                 .AddQuantumCoreDefaults()
                 .AddInMemoryCollection(new Dictionary<string, string?>
                 {
-<<<<<<< HEAD
-                    {"Game:Commands:StrictMode", "true"}, {"maps:0", "map_a2"}, {"maps:1", "map_b2"},
-=======
                     {"Database:Provider", "sqlite"},
                     {"Database:ConnectionString", "Data Source=commands.db"},
-                    {"Game:Commands:StrictMode", "true"},
-                    {"maps:0", "map_a2"},
-                    {"maps:1", "map_b2"},
-                    {"empire:0:x", "10"},
-                    {"empire:0:y", "15"},
-                    {"empire:1:x", "20"},
-                    {"empire:1:y", "25"},
-                    {"empire:2:x", "30"},
-                    {"empire:2:y", "35"},
->>>>>>> 34148ba0
+                    {"Game:Commands:StrictMode", "true"}, {"maps:0", "map_a2"}, {"maps:1", "map_b2"},
                 })
                 .Build())
             .AddSingleton(Substitute.For<IDbPlayerRepository>())
@@ -261,11 +239,7 @@
     [Fact]
     public async Task ClearInventoryCommand()
     {
-<<<<<<< HEAD
-        await _player.Inventory.PlaceItem(new ItemInstance {Id = Guid.NewGuid(), Count = 1, ItemId = 1});
-=======
-        await _player.Inventory.PlaceItem(new ItemInstance {Count = 1, ItemId = 1});
->>>>>>> 34148ba0
+        await _player.Inventory.PlaceItem(new ItemInstance { Count = 1, ItemId = 1});
 
         Assert.NotEmpty(_player.Inventory.Items);
         await _commandManager.Handle(_connection, "/ip");
@@ -427,13 +401,8 @@
 
         await _commandManager.Handle(_connection, $"/goto {11} {27}");
 
-<<<<<<< HEAD
         Assert.Equal((int)(_player.Map.Position.X + 11 * 100), _player.PositionX);
         Assert.Equal((int)(_player.Map.Position.Y + 27 * 100), _player.PositionY);
-=======
-        Assert.Equal((int)(_player.Map.PositionX + 11 * 100), _player.PositionX);
-        Assert.Equal((int)(_player.Map.PositionY + 27 * 100), _player.PositionY);
->>>>>>> 34148ba0
     }
 
     [Fact]
