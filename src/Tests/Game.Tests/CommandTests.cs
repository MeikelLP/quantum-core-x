--- conflicted
+++ resolved
@@ -101,30 +101,20 @@
         _playerDataFaker = new AutoFaker<PlayerData>()
             .RuleFor(x => x.Name, r => r.Name.FirstName()) // Mostly due to command param handling
             .RuleFor(x => x.Level, _ => (byte)1)
-<<<<<<< HEAD
-=======
             .RuleFor(x => x.Iq, _ => (byte)1)
->>>>>>> ec4db3cb
             .RuleFor(x => x.St, _ => (byte)1)
             .RuleFor(x => x.Ht, _ => (byte)1)
             .RuleFor(x => x.Dx, _ => (byte)1)
             .RuleFor(x => x.Gold, _ => (uint)0)
-<<<<<<< HEAD
-=======
             .RuleFor(x => x.Empire, _ => EEmpire.Chunjo)
->>>>>>> ec4db3cb
             .RuleFor(x => x.Experience, _ => (uint)0)
             .RuleFor(x => x.PositionX, _ => (int)(10 * Map.MapUnit))
             .RuleFor(x => x.PositionY, _ => (int)(26 * Map.MapUnit))
             .RuleFor(x => x.PlayTime, _ => 0u)
-<<<<<<< HEAD
-            .RuleFor(x => x.SkillGroup, _ => (byte)0);
-=======
             .RuleFor(x => x.SkillGroup, _ => (byte)0)
-            .RuleFor(x => x.PlayerClass, _ => (byte)0)
+            .RuleFor(x => x.PlayerClass, _ => EPlayerClassGendered.WarriorMale)
             .Ignore(x => x.Health)
             .Ignore(x => x.Mana);
->>>>>>> ec4db3cb
         var monsterManagerMock = Substitute.For<IMonsterManager>();
         monsterManagerMock.GetMonster(Arg.Any<uint>()).Returns(callerInfo =>
             new AutoFaker<MonsterData>().RuleFor(x => x.Id, _ => callerInfo.Arg<uint>()).Generate());
@@ -132,11 +122,8 @@
         var experienceManagerMock = Substitute.For<IExperienceManager>();
         experienceManagerMock.GetNeededExperience(Arg.Any<byte>()).Returns(1000u);
         experienceManagerMock.MaxLevel.Returns((byte)100);
-<<<<<<< HEAD
         var jobManagerMock = Substitute.For<IJobManager>();
         jobManagerMock.Get(Arg.Any<EPlayerClassGendered>()).Returns(new Job());
-=======
->>>>>>> ec4db3cb
         var itemManagerMock = Substitute.For<IItemManager>();
         itemManagerMock.GetItem(Arg.Any<uint>()).Returns(call => new AutoFaker<ItemData>()
             .RuleFor(x => x.Id, _ => call.Arg<uint>())
@@ -405,13 +392,8 @@
 
         await _commandManager.Handle(_connection, $"/goto {11} {27}");
 
-<<<<<<< HEAD
-        Assert.Equal((int)(_player.Map.PositionX + 11 * 100), _player.PositionX);
-        Assert.Equal((int)(_player.Map.PositionY + 27 * 100), _player.PositionY);
-=======
         Assert.Equal((int)(_player.Map.Position.X + 11 * 100), _player.PositionX);
         Assert.Equal((int)(_player.Map.Position.Y + 27 * 100), _player.PositionY);
->>>>>>> ec4db3cb
     }
 
     [Fact]
