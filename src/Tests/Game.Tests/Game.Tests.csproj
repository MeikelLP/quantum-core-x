--- conflicted
+++ resolved
@@ -2,11 +2,7 @@
     <ItemGroup>
         <PackageReference Include="AutoBogus" Version="2.13.1"/>
         <PackageReference Include="FluentAssertions" Version="7.0.0-alpha.5"/>
-<<<<<<< HEAD
-      <PackageReference Include="Microsoft.EntityFrameworkCore.InMemory" Version="9.0.0"/>
-=======
       <PackageReference Include="Microsoft.EntityFrameworkCore.InMemory" Version="8.0.11"/>
->>>>>>> 035e1a72
         <PackageReference Include="Microsoft.NET.Test.Sdk" Version="17.11.1"/>
         <PackageReference Include="NSubstitute" Version="5.3.0" />
         <PackageReference Include="Serilog.Sinks.XUnit" Version="3.0.5"/>
