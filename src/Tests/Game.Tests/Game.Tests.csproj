<Project Sdk="Microsoft.NET.Sdk">
    <ItemGroup>
        <PackageReference Include="AutoBogus" Version="2.13.1"/>
<<<<<<< HEAD
        <PackageReference Include="FluentAssertions" Version="7.0.0-alpha.5"/>
=======
        <PackageReference Include="FluentAssertions" Version="6.12.1"/>
        <PackageReference Include="Microsoft.EntityFrameworkCore.InMemory" Version="8.0.8"/>
>>>>>>> eb1ccf22
        <PackageReference Include="Microsoft.NET.Test.Sdk" Version="17.11.1"/>
        <PackageReference Include="NSubstitute" Version="5.1.0" />
        <PackageReference Include="Serilog.Sinks.XUnit" Version="3.0.5"/>
        <PackageReference Include="Testcontainers.MySql" Version="3.10.0"/>
        <PackageReference Include="Testcontainers.PostgreSql" Version="3.10.0"/>
        <PackageReference Include="xunit" Version="2.9.0"/>
        <PackageReference Include="xunit.runner.visualstudio" Version="2.8.2">
            <IncludeAssets>runtime; build; native; contentfiles; analyzers; buildtransitive</IncludeAssets>
            <PrivateAssets>all</PrivateAssets>
        </PackageReference>
        <PackageReference Include="coverlet.collector" Version="6.0.2">
            <IncludeAssets>runtime; build; native; contentfiles; analyzers; buildtransitive</IncludeAssets>
            <PrivateAssets>all</PrivateAssets>
        </PackageReference>
    </ItemGroup>

    <ItemGroup>
        <ProjectReference Include="..\..\Libraries\Game.Server\Game.Server.csproj"/>
    </ItemGroup>

    <ItemGroup>
        <None Update="Fixtures\item_proto">
            <CopyToOutputDirectory>Always</CopyToOutputDirectory>
        </None>
        <None Update="Fixtures\mob_proto">
            <CopyToOutputDirectory>Always</CopyToOutputDirectory>
        </None>
    </ItemGroup>

</Project><|MERGE_RESOLUTION|>--- conflicted
+++ resolved
@@ -1,12 +1,8 @@
 <Project Sdk="Microsoft.NET.Sdk">
     <ItemGroup>
         <PackageReference Include="AutoBogus" Version="2.13.1"/>
-<<<<<<< HEAD
         <PackageReference Include="FluentAssertions" Version="7.0.0-alpha.5"/>
-=======
-        <PackageReference Include="FluentAssertions" Version="6.12.1"/>
         <PackageReference Include="Microsoft.EntityFrameworkCore.InMemory" Version="8.0.8"/>
->>>>>>> eb1ccf22
         <PackageReference Include="Microsoft.NET.Test.Sdk" Version="17.11.1"/>
         <PackageReference Include="NSubstitute" Version="5.1.0" />
         <PackageReference Include="Serilog.Sinks.XUnit" Version="3.0.5"/>
