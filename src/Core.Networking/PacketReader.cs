--- conflicted
+++ resolved
@@ -2,11 +2,8 @@
 using System.Runtime.CompilerServices;
 using System.Text.Json;
 using Microsoft.Extensions.Configuration;
-<<<<<<< HEAD
 using Microsoft.Extensions.DependencyInjection;
-=======
 using Microsoft.Extensions.Hosting;
->>>>>>> eb1ccf22
 using Microsoft.Extensions.Logging;
 
 namespace QuantumCore.Networking;
@@ -18,20 +15,12 @@
     private readonly IHostEnvironment _env;
     private readonly int _bufferSize;
 
-<<<<<<< HEAD
     public PacketReader([ServiceKey] string serviceKey, ILogger<PacketReader> logger, IConfiguration configuration,
-        IServiceProvider serviceProvider)
+        IServiceProvider serviceProvider, IHostEnvironment env)
     {
         _logger = logger;
         _packetManager = serviceProvider.GetRequiredKeyedService<IPacketManager>(serviceKey);
-=======
-    public PacketReader(ILogger<PacketReader> logger, IPacketManager packetManager, IConfiguration configuration,
-        IHostEnvironment env)
-    {
-        _logger = logger;
-        _packetManager = packetManager;
         _env = env;
->>>>>>> eb1ccf22
         _bufferSize = configuration.GetValue<int?>("BufferSize") ?? 4096;
         _logger.LogDebug("Using buffer size {BufferSize}", _bufferSize);
     }
