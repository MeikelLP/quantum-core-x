<Project Sdk="Microsoft.NET.Sdk">

    <PropertyGroup>
        <RootNamespace>QuantumCore.Networking</RootNamespace>
        <AssemblyName>Core.Networking</AssemblyName>
    </PropertyGroup>

    <ItemGroup>
<<<<<<< HEAD
        <PackageReference Include="Microsoft.Extensions.Configuration.Binder" Version="9.0.0"/>
        <PackageReference Include="Microsoft.Extensions.Logging.Abstractions" Version="9.0.0"/>
        <PackageReference Include="Microsoft.Extensions.Hosting.Abstractions" Version="9.0.0"/>
=======
      <PackageReference Include="Microsoft.Extensions.Configuration.Binder" Version="9.0.0"/>
      <PackageReference Include="Microsoft.Extensions.Logging.Abstractions" Version="9.0.0"/>
      <PackageReference Include="Microsoft.Extensions.Hosting.Abstractions" Version="9.0.0"/>
>>>>>>> 223154d3
    </ItemGroup>

</Project><|MERGE_RESOLUTION|>--- conflicted
+++ resolved
@@ -6,15 +6,9 @@
     </PropertyGroup>
 
     <ItemGroup>
-<<<<<<< HEAD
-        <PackageReference Include="Microsoft.Extensions.Configuration.Binder" Version="9.0.0"/>
-        <PackageReference Include="Microsoft.Extensions.Logging.Abstractions" Version="9.0.0"/>
-        <PackageReference Include="Microsoft.Extensions.Hosting.Abstractions" Version="9.0.0"/>
-=======
       <PackageReference Include="Microsoft.Extensions.Configuration.Binder" Version="9.0.0"/>
       <PackageReference Include="Microsoft.Extensions.Logging.Abstractions" Version="9.0.0"/>
       <PackageReference Include="Microsoft.Extensions.Hosting.Abstractions" Version="9.0.0"/>
->>>>>>> 223154d3
     </ItemGroup>
 
 </Project>