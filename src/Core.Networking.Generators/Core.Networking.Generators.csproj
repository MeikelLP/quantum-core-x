<Project Sdk="Microsoft.NET.Sdk">

    <PropertyGroup>
        <TargetFramework>netstandard2.0</TargetFramework>
        <RootNamespace>QuantumCore.Networking</RootNamespace>
        <IsRoslynComponent>true</IsRoslynComponent>
        <EnforceExtendedAnalyzerRules>true</EnforceExtendedAnalyzerRules>
    </PropertyGroup>

    <ItemGroup>
<<<<<<< HEAD
      <PackageReference Include="Microsoft.CodeAnalysis.Analyzers" Version="3.11.0">
=======
        <PackageReference Include="Microsoft.CodeAnalysis.Analyzers" Version="3.11.0">
>>>>>>> 030b066a
        <PrivateAssets>all</PrivateAssets>
        <IncludeAssets>runtime; build; native; contentfiles; analyzers; buildtransitive</IncludeAssets>
      </PackageReference>
      <PackageReference Include="Microsoft.CodeAnalysis.CSharp" Version="4.13.0" PrivateAssets="all"/>
    </ItemGroup>


</Project><|MERGE_RESOLUTION|>--- conflicted
+++ resolved
@@ -8,11 +8,7 @@
     </PropertyGroup>
 
     <ItemGroup>
-<<<<<<< HEAD
-      <PackageReference Include="Microsoft.CodeAnalysis.Analyzers" Version="3.11.0">
-=======
         <PackageReference Include="Microsoft.CodeAnalysis.Analyzers" Version="3.11.0">
->>>>>>> 030b066a
         <PrivateAssets>all</PrivateAssets>
         <IncludeAssets>runtime; build; native; contentfiles; analyzers; buildtransitive</IncludeAssets>
       </PackageReference>
