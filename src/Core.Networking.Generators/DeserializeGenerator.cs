﻿using System.Text;
using System.Text.RegularExpressions;
using Microsoft.CodeAnalysis;
using Microsoft.CodeAnalysis.CSharp.Syntax;

namespace QuantumCore.Networking;

internal class DeserializeGenerator
{
    private readonly GeneratorContext _context;
    private static readonly Regex TrimAssignmentRegex = new(@"(\s+) = (.+)", RegexOptions.Compiled);

    public DeserializeGenerator(GeneratorContext context)
    {
        _context = context;
    }

    public string Generate(TypeDeclarationSyntax type, string dynamicByteIndex)
    {
        var source = new StringBuilder();
<<<<<<< HEAD
        source.AppendLine($"        public void Deserialize(ReadOnlySpan<byte> bytes, in int offset = 0)");
=======
        source.AppendLine(
            $"        public static {type.Identifier.Text} Deserialize(ReadOnlySpan<byte> bytes, in int offset = 0)");
>>>>>>> ae770d90
        source.AppendLine("        {");
        source.AppendLine(GenerateMethodBody(type, dynamicByteIndex, "            ", false));
        source.AppendLine("        }");
        source.AppendLine();
        source.AppendLine(
            "        public async ValueTask DeserializeFromStreamAsync(Stream stream)");
        source.AppendLine("        {");
        source.AppendLine("            var buffer = ArrayPool<byte>.Shared.Rent(NetworkingConstants.BufferSize);");
        source.AppendLine("            try");
        source.AppendLine("            {");
        source.AppendLine(GenerateMethodBody(type, "", "                ", true));
        source.AppendLine("            }");
        source.AppendLine("            catch (Exception)");
        source.AppendLine("            {");
        source.AppendLine("                throw;");
        source.AppendLine("            }");
        source.AppendLine("            finally");
        source.AppendLine("            {");
        source.AppendLine("                ArrayPool<byte>.Shared.Return(buffer);");
        source.AppendLine("            }");
        source.AppendLine("        }");

        return source.ToString();
    }

    private string GenerateMethodBody(TypeDeclarationSyntax type, string dynamicByteIndex, string indentPrefix,
        bool isStreamMode)
    {
        var staticByteIndex = 0;
        var dynamicByteIndexLocal = new StringBuilder(dynamicByteIndex);
        var fields = _context.GetFieldsOfType(type);
        var typeStaticSize = fields.Sum(x => x.ElementSize);
        var fieldsCopy = fields.ToArray();
        var sb = new StringBuilder();
        // declare and initialize variables
        foreach (var field in fields)
        {
            var line = GetMethodLine(field, ref staticByteIndex, dynamicByteIndexLocal, "", indentPrefix, true,
                isStreamMode);

            // packets dynamic strings will send their size in an early field but this field is the size of the whole
            // packet not just the dynamic field's size
            var isDynamicSizeField = fieldsCopy.Any(x => x.SizeFieldName == field.Name);
            // + 1 because string includes a 0 byte at the end
            var staticSizeString = isDynamicSizeField ? $" - {typeStaticSize + 1}" : "";
<<<<<<< HEAD
            if (field.IsReadonly)
=======
            sb.Append($"{indentPrefix}var {GetVariableNameForExpression(field.Name)} = {line}{staticSizeString}");
            if (field is not {IsArray: true, HasDynamicLength: true} || (field.IsArray &&
                                                                         (field.SemanticType as IArrayTypeSymbol)
                                                                         ?.ElementType.Name == "Byte"))
>>>>>>> ae770d90
            {
                sb.Append($"{indentPrefix}var {GetVariableNameForExpression(field.Name)} = {line}{staticSizeString}");
            }
            else
            {
                sb.Append($"{indentPrefix}{field.Name} = {line}{staticSizeString}");
            }

<<<<<<< HEAD
            if (field is not {IsArray: true, HasDynamicLength: true} || (field.IsArray &&
                                                                         (field.SemanticType as IArrayTypeSymbol)
                                                                         ?.ElementType.Name == "Byte"))
            {
                // dynamic arrays have a for loop after their declaration so don't put a ;
                sb.AppendLine(";");
            }
            else
            {
                sb.AppendLine();
=======
        // apply variables
        dynamicByteIndexLocal = new StringBuilder(dynamicByteIndex);
        if (type is RecordDeclarationSyntax)
        {
            var line = GetLineForInitializer(_context.GetTypeInfo(type)!, ref staticByteIndex, dynamicByteIndexLocal,
                "", indentPrefix, false, false);
            sb.AppendLine($"{indentPrefix}var obj = {line};");
        }
        else
        {
            sb.AppendLine($"{indentPrefix}var obj = new {_context.GetTypeInfo(type).GetFullName()}");
            sb.AppendLine($"{indentPrefix}{{");
            for (var i = 0; i < fields.Length; i++)
            {
                var field = fields[i];
                if (field.IsReadonly) continue;
                var line = $"{indentPrefix}    {field.Name} = {GetVariableNameForExpression(field.Name)}";
                sb.Append(line);

                if (i < fields.Length - 1)
                {
                    sb.AppendLine(",");
                }
                else
                {
                    sb.AppendLine();
                }
>>>>>>> ae770d90
            }
        }

        return sb.ToString().TrimEnd();
    }

    internal static string GetStreamReaderLine(FieldData field)
    {
        var typeName = field.IsArray
            ? ((IArrayTypeSymbol)field.SemanticType).ElementType.Name
            : field.SemanticType.Name;
        if (field.IsEnum)
        {
<<<<<<< HEAD
            var enumType = field.SemanticType.GetFullName();

            return $"({enumType}) await stream.ReadEnumFromStreamAsync<{enumType}>(buffer)";
=======
            return
                $"({field.SemanticType.GetFullName()}) await stream.ReadEnumFromStreamAsync<{((INamedTypeSymbol) field.SemanticType).EnumUnderlyingType}>(buffer)";
>>>>>>> ae770d90
        }

        if (field.IsArray && ((IArrayTypeSymbol) field.SemanticType).ElementType.Name == "Byte")
        {
            // special handling for byte arrays
            // other array values are returned as usual when in stream mode

            if (field.HasDynamicLength)
            {
                return $"await stream.ReadByteArrayFromStreamAsync(buffer, {GetVariableNameForExpression(field.SizeFieldName!)})";
            }
            else
            {
                return $"await stream.ReadByteArrayFromStreamAsync(buffer, {field.ArrayLength})";
            }
        }

        if (typeName is "String")
        {
            var size = field.HasDynamicLength
                ? GetVariableNameForExpression(field.SizeFieldName!)
                : field.ElementSize.ToString();
            return $"await stream.ReadStringFromStreamAsync(buffer, (int){size})";
        }

<<<<<<< HEAD
        if (typeName is
            nameof(Byte) or
            nameof(SByte) or
            "Half" or // not in netstandard but net5.0 or newer
            nameof(UInt16) or
            nameof(Int16) or
            nameof(Single) or
            nameof(UInt32) or
            nameof(Int32) or
            nameof(Int64) or
            nameof(UInt64) or
            nameof(Double))
=======
        if (typeName is "Half" or "UInt16" or "Int16"
            or "Single" or "UInt32" or "Int32"
            or "Int64" or "UInt64" or "Double"
            or "Byte" or "Boolean")
>>>>>>> ae770d90
        {
            return $"await stream.ReadValueFromStreamAsync<{typeName}>(buffer)";
        }

<<<<<<< HEAD
        throw new ArgumentException($"Don't know how to handle type of field {typeName}");
=======
        throw new ArgumentException($"Don't know how to handle type of field {field.Name}");
>>>>>>> ae770d90
    }

    internal string GetMethodLine(FieldData field, ref int offset, StringBuilder dynamicOffset,
        string tempDynamicOffset, string indentPrefix, bool isVariableMode, bool isStreamMode)
    {
        var finalLine = field switch
        {
            // handle Custom[]
            {IsArray: true} => GetLineForArray(field, ref offset, dynamicOffset, tempDynamicOffset, indentPrefix,
                isVariableMode, isStreamMode),
            // handle string
            {SemanticType.Name: "String"} => GetValueForString(field, ref offset, dynamicOffset, tempDynamicOffset,
                isStreamMode),
            // handle enum
            {IsEnum: true} => GetValueForSingleValue(field, (INamedTypeSymbol) field.SemanticType, ref offset,
                dynamicOffset, tempDynamicOffset, isStreamMode),
            // misc
            _ => GetLineForMisc(field, ref offset, dynamicOffset, tempDynamicOffset, indentPrefix, isVariableMode,
                isStreamMode)
        };


        if (!field.IsArray)
        {
            offset += field.ElementSize;
        }

        // handle anything else
        return finalLine;
    }

    internal static string GetValueForString(FieldData fieldData, ref int offset, StringBuilder dynamicOffset,
        string tempDynamicOffset, bool isStreamMode)
    {
        if (isStreamMode)
        {
<<<<<<< HEAD
            return GetStreamReaderLine(fieldData);
=======
            return GetStreamReaderLine(fieldData, (INamedTypeSymbol) fieldData.SemanticType);
>>>>>>> ae770d90
        }

        var offsetStr = GetOffsetString(offset, dynamicOffset, tempDynamicOffset);
        if (fieldData.SizeFieldName is not null)
        {
            var variableName = GetVariableNameForExpression(fieldData.SizeFieldName);
            dynamicOffset.Append($" + {variableName}");
        }

        var endOffsetStr = GetOffsetString(offset, dynamicOffset, fieldData.ElementSize > 0
            ? $"{tempDynamicOffset} + {fieldData.ElementSize}"
            : tempDynamicOffset);
        return $"(bytes[{offsetStr}..{endOffsetStr}]).ReadNullTerminatedString()";
    }

    internal static string GetOffsetString(in int offset, StringBuilder dynamicOffset, string tempDynamicOffset,
        int? arrayLength = null, bool doNotPrependOffsetVariable = false)
    {
        var prefix = doNotPrependOffsetVariable
            ? ""
            : "offset + ";

        if ((prefix is "" && !doNotPrependOffsetVariable || prefix is not "" && doNotPrependOffsetVariable) &&
            dynamicOffset.Length == 0 && tempDynamicOffset is "")
        {
            return offset.ToString();
        }


        if (arrayLength.HasValue)
        {
            return
                $"(System.Index)({prefix}{offset}{dynamicOffset}{tempDynamicOffset})..(System.Index)({prefix}{offset}{dynamicOffset}{tempDynamicOffset} + {arrayLength})";
        }
        else
        {
            return $"(System.Index)({prefix}{offset}{dynamicOffset}{tempDynamicOffset})";
        }
    }

    internal static string GetLineForFixedByteArray(FieldData field, ref int offset, StringBuilder dynamicOffset,
        string tempDynamicOffset, bool isStreamMode)
    {
        var offsetStr = GetOffsetString(offset, dynamicOffset, tempDynamicOffset);
        var size = field.ArrayLength!.Value;
        offset += size;
        if (isStreamMode)
        {
            return $"await stream.ReadByteArrayFromStreamAsync(buffer, {size})";
        }
        else
        {
            var endOffsetStr = GetOffsetString(offset, dynamicOffset, tempDynamicOffset);
            return $"bytes[{offsetStr}..{endOffsetStr}].ToArray()";
        }
    }

    internal static string GetLineForDynamicByteArray(FieldData field, ref int offset,
        StringBuilder dynamicOffset, string tempDynamicOffset, bool isStreamMode)
    {
        var offsetStr = GetOffsetString(offset, dynamicOffset, tempDynamicOffset);
        var size = GetVariableNameForExpression(field.SizeFieldName!);
        dynamicOffset.Append($" + {size}");
        if (isStreamMode)
        {
            return $"await stream.ReadByteArrayFromStreamAsync(buffer, (int){size})";
        }
        else
        {
            var endOffsetStr = GetOffsetString(offset, dynamicOffset, tempDynamicOffset);
            return $"bytes[{offsetStr}..{endOffsetStr}].ToArray()";
        }
    }

    internal static string GetVariableNameForExpression(string fieldExpression)
    {
        return $"__{fieldExpression.Replace(".", "_")}";
    }

    internal static string GetValueForSingleValue(FieldData field, INamedTypeSymbol namedTypeSymbol, ref int offset,
        StringBuilder dynamicOffset, string tempDynamicOffset, bool isStreamMode)
    {
        if (isStreamMode)
        {
            return GetStreamReaderLine(field);
        }

        var cast = namedTypeSymbol.GetFullName();
        var typeName = namedTypeSymbol.TypeKind is TypeKind.Enum
            ? namedTypeSymbol.EnumUnderlyingType!.Name
            : namedTypeSymbol.Name;
        int? elementSize = GeneratorConstants.SupportedTypesByBitConverter.Contains(typeName)
            ? GeneratorConstants.GetSizeOfPrimitiveType(typeName)
            : null;
        var offsetStr = GetOffsetString(offset, dynamicOffset, tempDynamicOffset, elementSize);
        if (namedTypeSymbol.TypeKind is TypeKind.Enum)
        {
            var enumUnderlyingTypeName = namedTypeSymbol.EnumUnderlyingType!.Name;

            if (GeneratorConstants.SupportedTypesByBitConverter.Contains(enumUnderlyingTypeName))
            {
                return $"({cast})System.BitConverter.To{typeName}(bytes[{offsetStr}])";
            }

<<<<<<< HEAD
            if (GeneratorConstants.ConvertTypes.Contains(enumUnderlyingTypeName))
            {
                return $"({cast})System.Convert.To{typeName}(bytes[{offsetStr}])";
            }

=======
>>>>>>> ae770d90
            if (GeneratorConstants.NoCastTypes.Contains(enumUnderlyingTypeName))
            {
                return $"({cast})bytes[{offsetStr}]";
            }
        }

        if (GeneratorConstants.SupportedTypesByBitConverter.Contains(namedTypeSymbol.Name))
        {
            return $"System.BitConverter.To{typeName}(bytes[{offsetStr}])";
        }

        if (GeneratorConstants.NoCastTypes.Contains(namedTypeSymbol.Name))
        {
            return $"bytes[{offsetStr}]";
        }

<<<<<<< HEAD
        if (GeneratorConstants.ConvertTypes.Contains(namedTypeSymbol.Name))
        {
            return $"System.Convert.To{typeName}(bytes[{offsetStr}])";
=======

        if (namedTypeSymbol.GetFullName() == "System.Boolean")
        {
            return $"bytes[{offsetStr}] == 1";
>>>>>>> ae770d90
        }

        if (namedTypeSymbol.Name == "String")
        {
            return GetValueForString(field, ref offset, dynamicOffset, tempDynamicOffset, isStreamMode);
        }

        throw new InvalidOperationException($"Don't know how to handle type {namedTypeSymbol.Name}");
    }

    private string GetLineForMisc(FieldData field, ref int offset, StringBuilder dynamicOffset,
        string tempDynamicOffset, string indentPrefix, bool isVariableMode, bool isStreamMode)
    {
        if (field.IsCustom)
        {
            // handle custom type
            return GetLineForInitializer(field.SemanticType, ref offset, dynamicOffset, tempDynamicOffset,
                indentPrefix, isVariableMode, isStreamMode);
        }
        else if (field.SemanticType is INamedTypeSymbol namedTypeSymbol)
        {
            return GetValueForSingleValue(field, namedTypeSymbol, ref offset, dynamicOffset, tempDynamicOffset,
                isStreamMode);
        }

        throw new ArgumentException($"Type of field is unknown: {field.SemanticType.GetFullName()}", nameof(field));
    }

    private string GetLineForArray(FieldData field, ref int offset, StringBuilder dynamicOffset,
        string tempDynamicOffset, string indentPrefix, bool isVariableMode, bool isStreamMode)
    {
        if (field.SemanticType is not IArrayTypeSymbol arr)
        {
            throw new InvalidOperationException($"Called array method on a non array field");
        }

        if (!isVariableMode)
        {
            return GetVariableNameForExpression(field.Name);
        }

        if (field.ArrayLength.HasValue)
        {
            return GetLineForFixedArray(field, ref offset, dynamicOffset, tempDynamicOffset, arr, indentPrefix,
                isVariableMode, isStreamMode);
        }
        else
        {
            return GetLineForDynamicArray(field, ref offset, dynamicOffset, tempDynamicOffset, arr, indentPrefix,
                isStreamMode);
        }
    }

    private string GetLineForDynamicArray(FieldData field, ref int offset,
        StringBuilder dynamicOffset, string tempDynamicOffset, IArrayTypeSymbol arr, string indent, bool isStreamMode)
    {
        var sb = new StringBuilder();
        if (arr.ElementType.Name == "Byte")
        {
            sb.Append(GetLineForDynamicByteArray(field, ref offset, dynamicOffset, tempDynamicOffset, isStreamMode));
        }
        else
        {
            sb.AppendLine(
                $"new {arr.ElementType.GetFullName()}[{GetVariableNameForExpression(field.SizeFieldName!)}];");
            sb.AppendLine($"{indent}for (var i = 0; i < {GetVariableNameForExpression(field.SizeFieldName!)}; i++)");
            sb.AppendLine($"{indent}{{");
            var variableName = field.Name;
            if (GeneratorContext.IsCustomType(arr.ElementType))
            {
                var type = _context.GetTypeDeclaration(arr.ElementType);
                var subFields = _context.GetFieldsOfType(type);
                foreach (var subField in subFields)
                {
                    var line = GetMethodLine(subField, ref offset, dynamicOffset,
                        $"{tempDynamicOffset} + {field.ElementSize} * i", indent, true, isStreamMode);
                    sb.AppendLine($"{indent}    {variableName}[i].{subField.Name} = {line};");
                }
            }
            else
            {
                var line = GetValueForSingleValue(field, (INamedTypeSymbol) arr.ElementType, ref offset, dynamicOffset,
                    $"{tempDynamicOffset} + {field.ElementSize} * i", isStreamMode);
                sb.AppendLine($"{indent}    {variableName}[i] = {line};");
            }

            sb.Append($"{indent}}}");
        }

        dynamicOffset.Append($" + {GetVariableNameForExpression(field.SizeFieldName!)}");

        return sb.ToString();
    }

    private string GetLineForFixedArray(FieldData field, ref int offset,
        StringBuilder dynamicOffset, string tempDynamicOffset, IArrayTypeSymbol arr, string indentPrefix,
        bool isVariableMode, bool isStreamMode)
    {
        var subTypeFullName = arr.ElementType.GetFullName()!;

        if (subTypeFullName == "System.Byte")
        {
            return GetLineForFixedByteArray(field, ref offset, dynamicOffset, tempDynamicOffset, isStreamMode);
        }
        else
        {
            var sb = new StringBuilder();
            sb.AppendLine("new []");
            sb.AppendLine($"{indentPrefix}{{");
            // iterate over each item in array
            for (var i = 0; i < field.ArrayLength!.Value; i++)
            {
                if (GeneratorContext.IsCustomType(arr.ElementType))
                {
                    var initializer = GetLineForInitializer(arr.ElementType, ref offset, dynamicOffset,
                        tempDynamicOffset, $"    {indentPrefix}", isVariableMode, isStreamMode);
                    sb.Append($"{indentPrefix}    {initializer}");
                }
                else
                {
                    var elementType = (INamedTypeSymbol) ((IArrayTypeSymbol) field.SemanticType).ElementType;
                    var line = GetValueForSingleValue(field, elementType, ref offset, dynamicOffset, tempDynamicOffset,
                        isStreamMode);
                    offset += field.ElementSize;
                    sb.Append($"{indentPrefix}    {line}");
                }

                if (i < field.ArrayLength.Value - 1)
                {
                    sb.AppendLine(",");
                }
                else
                {
                    sb.AppendLine();
                }
            }

            sb.Append($"{indentPrefix}}}");

            return sb.ToString();
        }
    }

    private string GetLineForInitializer(ITypeSymbol t, ref int offset, StringBuilder dynamicOffset,
        string tempDynamicOffset, string indentPrefix, bool isVariableMode, bool isStreamMode)
    {
        var sb = new StringBuilder();

        var type = _context.GetTypeDeclaration(t);
        sb.Append($"new {_context.GetTypeInfo(type).GetFullName()}");

        // recursive call to generate lines for each field in sub type
        var members = _context.GetFieldsOfType(type);
        var recordParamMembers = members.Where(x => x.IsRecordParameter).ToArray();
        var propertyMembers = members.Where(x => !x.IsReadonly && !x.IsRecordParameter).ToArray();
        if (recordParamMembers.Length > 0)
        {
            sb.AppendLine();
            sb.AppendLine($"{indentPrefix}(");
            for (var ii = 0; ii < recordParamMembers.Length; ii++)
            {
                var member = recordParamMembers[ii];
                var valueStr = isVariableMode
                    ? GetMethodLine(member, ref offset, dynamicOffset, tempDynamicOffset, indentPrefix, isVariableMode,
                        isStreamMode)
                    : GetVariableNameForExpression(member.Name);
                var line = $"{indentPrefix}    {valueStr}";
                line = TrimAssignmentRegex.Replace(line, "$1$2");
                sb.Append(line);

                if (ii < recordParamMembers.Length - 1)
                {
                    sb.AppendLine(",");
                }
                else
                {
                    sb.AppendLine();
                }
            }

            sb.Append($"{indentPrefix})");
        }

        if (propertyMembers.Length > 0)
        {
            sb.AppendLine();
            sb.AppendLine($"{indentPrefix}{{");
            for (var ii = 0; ii < propertyMembers.Length; ii++)
            {
                var member = propertyMembers[ii];
                var valueStr = isVariableMode
                    ? GetMethodLine(member, ref offset, dynamicOffset, tempDynamicOffset, indentPrefix, isVariableMode,
                        isStreamMode)
                    : GetVariableNameForExpression(member.Name);
                var line = $"{indentPrefix}    {member.Name} = {valueStr}";

                sb.Append(line);
                if (ii < propertyMembers.Length - 1)
                {
                    sb.AppendLine(",");
                }
                else
                {
                    sb.AppendLine();
                }
            }

            sb.Append($"{indentPrefix}}}");
        }

        return sb.ToString();
    }
}<|MERGE_RESOLUTION|>--- conflicted
+++ resolved
@@ -18,12 +18,8 @@
     public string Generate(TypeDeclarationSyntax type, string dynamicByteIndex)
     {
         var source = new StringBuilder();
-<<<<<<< HEAD
-        source.AppendLine($"        public void Deserialize(ReadOnlySpan<byte> bytes, in int offset = 0)");
-=======
         source.AppendLine(
-            $"        public static {type.Identifier.Text} Deserialize(ReadOnlySpan<byte> bytes, in int offset = 0)");
->>>>>>> ae770d90
+            $"        public void Deserialize(ReadOnlySpan<byte> bytes, in int offset = 0)");
         source.AppendLine("        {");
         source.AppendLine(GenerateMethodBody(type, dynamicByteIndex, "            ", false));
         source.AppendLine("        }");
@@ -69,26 +65,18 @@
             var isDynamicSizeField = fieldsCopy.Any(x => x.SizeFieldName == field.Name);
             // + 1 because string includes a 0 byte at the end
             var staticSizeString = isDynamicSizeField ? $" - {typeStaticSize + 1}" : "";
-<<<<<<< HEAD
             if (field.IsReadonly)
-=======
-            sb.Append($"{indentPrefix}var {GetVariableNameForExpression(field.Name)} = {line}{staticSizeString}");
+            {
+                sb.Append($"{indentPrefix}var {GetVariableNameForExpression(field.Name)} = {line}{staticSizeString}");
+            }
+            else
+            {
+                sb.Append($"{indentPrefix}{field.Name} = {line}{staticSizeString}");
+            }
+
             if (field is not {IsArray: true, HasDynamicLength: true} || (field.IsArray &&
                                                                          (field.SemanticType as IArrayTypeSymbol)
                                                                          ?.ElementType.Name == "Byte"))
->>>>>>> ae770d90
-            {
-                sb.Append($"{indentPrefix}var {GetVariableNameForExpression(field.Name)} = {line}{staticSizeString}");
-            }
-            else
-            {
-                sb.Append($"{indentPrefix}{field.Name} = {line}{staticSizeString}");
-            }
-
-<<<<<<< HEAD
-            if (field is not {IsArray: true, HasDynamicLength: true} || (field.IsArray &&
-                                                                         (field.SemanticType as IArrayTypeSymbol)
-                                                                         ?.ElementType.Name == "Byte"))
             {
                 // dynamic arrays have a for loop after their declaration so don't put a ;
                 sb.AppendLine(";");
@@ -96,35 +84,6 @@
             else
             {
                 sb.AppendLine();
-=======
-        // apply variables
-        dynamicByteIndexLocal = new StringBuilder(dynamicByteIndex);
-        if (type is RecordDeclarationSyntax)
-        {
-            var line = GetLineForInitializer(_context.GetTypeInfo(type)!, ref staticByteIndex, dynamicByteIndexLocal,
-                "", indentPrefix, false, false);
-            sb.AppendLine($"{indentPrefix}var obj = {line};");
-        }
-        else
-        {
-            sb.AppendLine($"{indentPrefix}var obj = new {_context.GetTypeInfo(type).GetFullName()}");
-            sb.AppendLine($"{indentPrefix}{{");
-            for (var i = 0; i < fields.Length; i++)
-            {
-                var field = fields[i];
-                if (field.IsReadonly) continue;
-                var line = $"{indentPrefix}    {field.Name} = {GetVariableNameForExpression(field.Name)}";
-                sb.Append(line);
-
-                if (i < fields.Length - 1)
-                {
-                    sb.AppendLine(",");
-                }
-                else
-                {
-                    sb.AppendLine();
-                }
->>>>>>> ae770d90
             }
         }
 
@@ -138,14 +97,9 @@
             : field.SemanticType.Name;
         if (field.IsEnum)
         {
-<<<<<<< HEAD
             var enumType = field.SemanticType.GetFullName();
 
             return $"({enumType}) await stream.ReadEnumFromStreamAsync<{enumType}>(buffer)";
-=======
-            return
-                $"({field.SemanticType.GetFullName()}) await stream.ReadEnumFromStreamAsync<{((INamedTypeSymbol) field.SemanticType).EnumUnderlyingType}>(buffer)";
->>>>>>> ae770d90
         }
 
         if (field.IsArray && ((IArrayTypeSymbol) field.SemanticType).ElementType.Name == "Byte")
@@ -171,7 +125,6 @@
             return $"await stream.ReadStringFromStreamAsync(buffer, (int){size})";
         }
 
-<<<<<<< HEAD
         if (typeName is
             nameof(Byte) or
             nameof(SByte) or
@@ -183,22 +136,13 @@
             nameof(Int32) or
             nameof(Int64) or
             nameof(UInt64) or
-            nameof(Double))
-=======
-        if (typeName is "Half" or "UInt16" or "Int16"
-            or "Single" or "UInt32" or "Int32"
-            or "Int64" or "UInt64" or "Double"
-            or "Byte" or "Boolean")
->>>>>>> ae770d90
+            nameof(Double) or
+            nameof(Boolean))
         {
             return $"await stream.ReadValueFromStreamAsync<{typeName}>(buffer)";
         }
 
-<<<<<<< HEAD
         throw new ArgumentException($"Don't know how to handle type of field {typeName}");
-=======
-        throw new ArgumentException($"Don't know how to handle type of field {field.Name}");
->>>>>>> ae770d90
     }
 
     internal string GetMethodLine(FieldData field, ref int offset, StringBuilder dynamicOffset,
@@ -235,11 +179,7 @@
     {
         if (isStreamMode)
         {
-<<<<<<< HEAD
             return GetStreamReaderLine(fieldData);
-=======
-            return GetStreamReaderLine(fieldData, (INamedTypeSymbol) fieldData.SemanticType);
->>>>>>> ae770d90
         }
 
         var offsetStr = GetOffsetString(offset, dynamicOffset, tempDynamicOffset);
@@ -344,14 +284,11 @@
                 return $"({cast})System.BitConverter.To{typeName}(bytes[{offsetStr}])";
             }
 
-<<<<<<< HEAD
             if (GeneratorConstants.ConvertTypes.Contains(enumUnderlyingTypeName))
             {
                 return $"({cast})System.Convert.To{typeName}(bytes[{offsetStr}])";
             }
 
-=======
->>>>>>> ae770d90
             if (GeneratorConstants.NoCastTypes.Contains(enumUnderlyingTypeName))
             {
                 return $"({cast})bytes[{offsetStr}]";
@@ -368,16 +305,9 @@
             return $"bytes[{offsetStr}]";
         }
 
-<<<<<<< HEAD
-        if (GeneratorConstants.ConvertTypes.Contains(namedTypeSymbol.Name))
-        {
-            return $"System.Convert.To{typeName}(bytes[{offsetStr}])";
-=======
-
         if (namedTypeSymbol.GetFullName() == "System.Boolean")
         {
             return $"bytes[{offsetStr}] == 1";
->>>>>>> ae770d90
         }
 
         if (namedTypeSymbol.Name == "String")
