<Project Sdk="Microsoft.NET.Sdk">

    <PropertyGroup>
        <AssemblyName>QuantumCore.Game.Persistence</AssemblyName>
        <RootNamespace>QuantumCore.Game.Persistence</RootNamespace>
    </PropertyGroup>

    <ItemGroup>
        <InternalsVisibleTo Include="Game.Tests"/>
    </ItemGroup>

    <ItemGroup>
        <ProjectReference Include="..\..\Core\Core.csproj"/>
      <ProjectReference Include="..\Core.Caching\Core.Caching.csproj" />
      <ProjectReference Include="..\Core.Persistence\Core.Persistence.csproj" />
      <ProjectReference Include="..\..\CorePluginAPI\CorePluginAPI.csproj" />
    </ItemGroup>

    <ItemGroup>
        <PackageReference Include="Microsoft.CodeAnalysis.CSharp.Workspaces" Version="4.11.0"/>
<<<<<<< HEAD
      <PackageReference Include="Microsoft.EntityFrameworkCore.Sqlite" Version="9.0.0"/>
      <PackageReference Include="Npgsql.EntityFrameworkCore.PostgreSQL" Version="9.0.1"/>
=======
      <PackageReference Include="Microsoft.EntityFrameworkCore.Sqlite" Version="8.0.11"/>
      <PackageReference Include="Npgsql.EntityFrameworkCore.PostgreSQL" Version="8.0.11"/>
>>>>>>> 035e1a72
        <PackageReference Include="Pomelo.EntityFrameworkCore.MySql" Version="8.0.2"/>
    </ItemGroup>

</Project><|MERGE_RESOLUTION|>--- conflicted
+++ resolved
@@ -18,13 +18,8 @@
 
     <ItemGroup>
         <PackageReference Include="Microsoft.CodeAnalysis.CSharp.Workspaces" Version="4.11.0"/>
-<<<<<<< HEAD
-      <PackageReference Include="Microsoft.EntityFrameworkCore.Sqlite" Version="9.0.0"/>
-      <PackageReference Include="Npgsql.EntityFrameworkCore.PostgreSQL" Version="9.0.1"/>
-=======
       <PackageReference Include="Microsoft.EntityFrameworkCore.Sqlite" Version="8.0.11"/>
       <PackageReference Include="Npgsql.EntityFrameworkCore.PostgreSQL" Version="8.0.11"/>
->>>>>>> 035e1a72
         <PackageReference Include="Pomelo.EntityFrameworkCore.MySql" Version="8.0.2"/>
     </ItemGroup>
 
