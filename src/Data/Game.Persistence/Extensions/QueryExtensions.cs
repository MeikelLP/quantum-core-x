--- conflicted
+++ resolved
@@ -1,11 +1,7 @@
-<<<<<<< HEAD
 ﻿using System.Collections.Immutable;
 using QuantumCore.API.Core.Models;
+using QuantumCore.API.Game.Skills;
 using QuantumCore.API.Game.Guild;
-=======
-﻿using QuantumCore.API.Core.Models;
-using QuantumCore.API.Game.Skills;
->>>>>>> f606e93c
 using QuantumCore.Game.Persistence.Entities;
 using QuantumCore.Game.Persistence.Entities.Guilds;
 
@@ -43,7 +39,7 @@
             Empire = x.Empire
         });
     }
-    
+
     public static IQueryable<Skill> SelectPlayerSkill(this IQueryable<PlayerSkill> query)
     {
         return query.Select(x => new Skill
