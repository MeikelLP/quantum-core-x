--- conflicted
+++ resolved
@@ -4,15 +4,9 @@
     </PropertyGroup>
 
     <ItemGroup>
-<<<<<<< HEAD
-        <PackageReference Include="Microsoft.Extensions.DependencyInjection.Abstractions" Version="9.0.0"/>
-        <PackageReference Include="Microsoft.Extensions.Options.DataAnnotations" Version="9.0.0"/>
-        <PackageReference Include="Microsoft.Extensions.Options.ConfigurationExtensions" Version="9.0.0"/>
-=======
       <PackageReference Include="Microsoft.Extensions.DependencyInjection.Abstractions" Version="9.0.0"/>
       <PackageReference Include="Microsoft.Extensions.Options.DataAnnotations" Version="9.0.0"/>
       <PackageReference Include="Microsoft.Extensions.Options.ConfigurationExtensions" Version="9.0.0"/>
->>>>>>> 223154d3
     </ItemGroup>
 
 </Project>