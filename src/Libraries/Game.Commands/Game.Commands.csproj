﻿<Project Sdk="Microsoft.NET.Sdk">

    <PropertyGroup>
        <RootNamespace>QuantumCore.Game.Commands</RootNamespace>
    </PropertyGroup>

    <ItemGroup>
        <ProjectReference Include="..\..\CorePluginAPI\CorePluginAPI.csproj"/>
        <ProjectReference Include="..\..\Data\Game.Caching\Game.Caching.csproj"/>
        <ProjectReference Include="..\..\Data\Game.Persistence\Game.Persistence.csproj"/>
    </ItemGroup>

    <ItemGroup>
        <InternalsVisibleTo Include="Game.Commands.Tests"/>
    </ItemGroup>

    <ItemGroup>
        <PackageReference Include="CommandLineParser" Version="2.9.1"/>
        <PackageReference Include="Microsoft.CodeAnalysis.Common" Version="4.11.0"/>
<<<<<<< HEAD
        <PackageReference Include="Microsoft.Extensions.Options.ConfigurationExtensions" Version="9.0.0"/>
=======
      <PackageReference Include="Microsoft.Extensions.Options.ConfigurationExtensions" Version="9.0.0"/>
>>>>>>> 223154d3
    </ItemGroup>

</Project><|MERGE_RESOLUTION|>--- conflicted
+++ resolved
@@ -17,11 +17,7 @@
     <ItemGroup>
         <PackageReference Include="CommandLineParser" Version="2.9.1"/>
         <PackageReference Include="Microsoft.CodeAnalysis.Common" Version="4.11.0"/>
-<<<<<<< HEAD
-        <PackageReference Include="Microsoft.Extensions.Options.ConfigurationExtensions" Version="9.0.0"/>
-=======
       <PackageReference Include="Microsoft.Extensions.Options.ConfigurationExtensions" Version="9.0.0"/>
->>>>>>> 223154d3
     </ItemGroup>
 
 </Project>