using System.Collections.Concurrent;
using System.Diagnostics.Metrics;
using System.Security.Cryptography;
using EnumsNET;
using Microsoft.Extensions.Logging;
using QuantumCore.API;
using QuantumCore.API.Core.Models;
using QuantumCore.API.Game.World;
using QuantumCore.Caching;
using QuantumCore.Core.Event;
using QuantumCore.Core.Utils;
using QuantumCore.Game.Services;
using QuantumCore.Game.World.Entities;

// using QuantumCore.Core.API;

namespace QuantumCore.Game.World
{
    public class Map : IMap
    {
        public const uint MapUnit = 25600;
        private const int SPAWN_BASE_OFFSET = 5;
        public const int SPAWN_POSITION_MULTIPLIER = 100;
        private const int SPAWN_ROTATION_SLICE_DEGREES = 45;
        public string Name { get; private set; }
        public Coordinates Position { get; private set; }
        public uint UnitX => Position.X / MapUnit;
        public uint UnitY => Position.Y / MapUnit;
        public uint Width { get; private set; }
        public uint Height { get; private set; }
        public TownCoordinates? TownCoordinates { get; private set; }

        public IWorld World => _world;
        public IReadOnlyCollection<IEntity> Entities => _entities;

        private readonly ObservableGauge<int> _entityGauge;
        private readonly List<IEntity> _entities = new();
        private readonly QuadTree _quadTree;
        private readonly List<SpawnPoint> _spawnPoints = new();

        private readonly List<IEntity> _nearby = new();
        private readonly List<IEntity> _remove = new();
        private readonly ConcurrentQueue<IEntity> _pendingRemovals = new();
        private readonly ConcurrentQueue<IEntity> _pendingSpawns = new();
        private readonly IMonsterManager _monsterManager;
        private readonly IAnimationManager _animationManager;
        private readonly ICacheManager _cacheManager;
        private readonly IWorld _world;
        private readonly ILogger _logger;
        private readonly ISpawnPointProvider _spawnPointProvider;
        private readonly IDropProvider _dropProvider;
        private readonly IItemManager _itemManager;
        private readonly IServerBase _server;
        private readonly IServiceProvider _serviceProvider;

        public Map(IMonsterManager monsterManager, IAnimationManager animationManager, ICacheManager cacheManager,
            IWorld world, ILogger logger, ISpawnPointProvider spawnPointProvider,
<<<<<<< HEAD
            IDropProvider dropProvider, IItemManager itemManager, IServerBase server, string name, Coordinates position,
            uint width, uint height, TownCoordinates? townCoordinates)
=======
            IDropProvider dropProvider, IItemManager itemManager, IServerBase server, string name, uint x, uint y,
            uint width, uint height, IServiceProvider serviceProvider)
>>>>>>> 3ca060e1
        {
            _monsterManager = monsterManager;
            _animationManager = animationManager;
            _cacheManager = cacheManager;
            _world = world;
            _logger = logger;
            _spawnPointProvider = spawnPointProvider;
            _dropProvider = dropProvider;
            _itemManager = itemManager;
            _server = server;
            Name = name;
            Position = position;
            Width = width;
            Height = height;
<<<<<<< HEAD

            TownCoordinates = townCoordinates is not null
                ? new TownCoordinates
                {
                    Jinno = Position + townCoordinates.Jinno * SPAWN_POSITION_MULTIPLIER,
                    Chunjo = Position + townCoordinates.Chunjo * SPAWN_POSITION_MULTIPLIER,
                    Shinsoo = Position + townCoordinates.Shinsoo * SPAWN_POSITION_MULTIPLIER,
                    Common = Position + townCoordinates.Common * SPAWN_POSITION_MULTIPLIER
                }
                : null;            _quadTree = new QuadTree((int)position.X, (int)position.Y, (int)(width * MapUnit), (int)(height * MapUnit), 20);
=======
            _serviceProvider = serviceProvider;
            _quadTree = new QuadTree((int) x, (int) y, (int) (width * MapUnit), (int) (height * MapUnit), 20);
>>>>>>> 3ca060e1
            _entityGauge = GameServer.Meter.CreateObservableGauge($"Map:{name}:EntityCount", () => Entities.Count);
        }

        public async Task Initialize()
        {
            _logger.LogDebug("Load map {Name} at {Position} (size {Width}x{Height})", Name, Position, Width, Height);

            await _cacheManager.Set($"maps:{Name}", $"{_server.IpAddress}:{_server.Port}");
            await _cacheManager.Publish("maps", $"{Name} {_server.IpAddress}:{_server.Port}");

            _spawnPoints.AddRange(await _spawnPointProvider.GetSpawnPointsForMap(Name));

            _logger.LogDebug("Loaded {SpawnPointsCount} spawn points for map {MapName}", _spawnPoints.Count, Name);

            // Populate map
            foreach (var spawnPoint in _spawnPoints)
            {
                var monsterGroup = new MonsterGroup {SpawnPoint = spawnPoint};
                SpawnGroup(monsterGroup);
            }
        }

        public void Update(double elapsedTime)
        {
            // HookManager.Instance.CallHook<IHookMapUpdate>(this, elapsedTime);

            while (_pendingSpawns.TryDequeue(out var entity))
            {
                if (!_quadTree.Insert(entity)) continue;

                // Add this entity to all entities nearby
                var nearby = new List<IEntity>();
                EEntityType? filter = null;
                if (entity.Type != EEntityType.Player)
                {
                    // if we aren't a player only players are relevant for nearby
                    filter = EEntityType.Player;
                }

                _quadTree.QueryAround(nearby, entity.PositionX, entity.PositionY, Entity.ViewDistance, filter);
                foreach (var e in nearby)
                {
                    if (e == entity) continue;
                    entity.AddNearbyEntity(e);
                    e.AddNearbyEntity(entity);
                }

                _entities.Add(entity);
                entity.Map = this;
            }

            while (_pendingRemovals.TryDequeue(out var entity))
            {
                _entities.Remove(entity);

                entity.OnDespawn();
                if (entity is IDisposable dis)
                {
                    dis.Dispose();
                }

                // Remove this entity from all nearby entities
                foreach (var e in entity.NearbyEntities)
                {
                    e.RemoveNearbyEntity(entity);
                }

                // Remove map from the entity
                entity.Map = null;

                // Remove entity from the quad tree
                _quadTree.Remove(entity);
            }

            foreach (var entity in _entities)
            {
                entity.Update(elapsedTime);

                if (entity.PositionChanged)
                {
                    entity.PositionChanged = false;

                    // Update position in our quad tree (used for faster nearby look up)
                    _quadTree.UpdatePosition(entity);

                    if (entity.Type == EEntityType.Player)
                    {
                        // Check which entities are relevant for nearby
                        EEntityType? filter = null;
                        if (entity.Type != EEntityType.Player)
                        {
                            // if we aren't a player only players are relevant for nearby
                            filter = EEntityType.Player;
                        }

                        // Update entities nearby
                        _quadTree.QueryAround(_nearby, entity.PositionX, entity.PositionY, Entity.ViewDistance,
                            filter);

                        // Check nearby entities and mark all entities which are too far away now
                        foreach (var e in entity.NearbyEntities)
                        {
                            // Remove this entity from our temporary list as they are already in it
                            if (!_nearby.Remove(e))
                            {
                                // If it wasn't in our temporary list it is no longer in view
                                _remove.Add(e);
                            }
                        }

                        // Remove previously marked entities on both sides
                        foreach (var e in _remove)
                        {
                            e.RemoveNearbyEntity(entity);
                            entity.RemoveNearbyEntity(e);
                        }

                        // Add new nearby entities on both sides
                        foreach (var e in _nearby)
                        {
                            if (e == entity)
                            {
                                continue; // do not add ourself!
                            }

                            e.AddNearbyEntity(entity);
                            entity.AddNearbyEntity(e);
                        }

                        // Clear our temporary lists
                        _nearby.Clear();
                        _remove.Clear();
                    }
                }
            }
        }

        private void SpawnGroup(MonsterGroup groupInstance)
        {
            var spawnPoint = groupInstance.SpawnPoint;

            if (spawnPoint is null) return;

            switch (spawnPoint.Type)
            {
                case ESpawnPointType.GroupCollection:
                    var groupCollection = _world.GetGroupCollection(spawnPoint.Monster);
                    if (groupCollection != null)
                    {
                        var index = Random.Shared.Next(0, groupCollection.Groups.Count);
                        var collectionGroup = groupCollection.Groups[index];
                        var group = _world.GetGroup(collectionGroup.Id);
                        if (group != null)
                        {
                            for (var i = 0; i < collectionGroup.Amount; i++)
                            {
                                SpawnGroup(groupInstance, spawnPoint, group);
                            }
                        }
                    }

                    break;
                case ESpawnPointType.Group:
                    {
                        var group = _world.GetGroup(spawnPoint.Monster);
                        if (group != null)
                        {
                            SpawnGroup(groupInstance, spawnPoint, group);
                        }

                        break;
                    }
                case ESpawnPointType.Monster:
                    {
                        var monster = SpawnMonster(spawnPoint.Monster, spawnPoint);

                        spawnPoint.CurrentGroup = groupInstance;
                        groupInstance.Monsters.Add(monster);
                        monster.Group = groupInstance;

                        break;
                    }
                default:
                    _logger.LogWarning("Unknown spawn point type: {SpawnPointType}", spawnPoint.Type);
                    break;
            }
        }

        private void SpawnGroup(MonsterGroup groupInstance, SpawnPoint spawnPoint, SpawnGroup group)
        {
            spawnPoint.CurrentGroup = groupInstance;

            var leader = SpawnMonster(group.Leader, spawnPoint);
            groupInstance.Monsters.Add(leader);
            leader.Group = groupInstance;

            foreach (var member in group.Members)
            {
                var monster = SpawnMonster(member.Id, spawnPoint);

                groupInstance.Monsters.Add(monster);
                monster.Group = groupInstance;
            }
        }

        private MonsterEntity SpawnMonster(uint id, SpawnPoint spawnPoint)
        {
            var baseX = spawnPoint.X;
            var baseY = spawnPoint.Y;
            if (spawnPoint.RangeX != 0)
            {
                baseX += RandomNumberGenerator.GetInt32(-spawnPoint.RangeX, spawnPoint.RangeX);
            }

            if (spawnPoint.RangeY != 0)
            {
                baseY += RandomNumberGenerator.GetInt32(-spawnPoint.RangeY, spawnPoint.RangeY);
            }

            var monster = new MonsterEntity(_monsterManager, _dropProvider, _animationManager, _serviceProvider, this, _logger,
                _itemManager,
                id,
                0,
                0
            );

            if (monster.Proto.AiFlag.HasAnyFlags(EAiFlags.NoMove))
            {
                monster.PositionX = (int)(Position.X + baseX * SPAWN_POSITION_MULTIPLIER);
                monster.PositionY = (int)(Position.Y + baseY * SPAWN_POSITION_MULTIPLIER);
                var compassDirection = (int)spawnPoint.Direction - 1;

                if (compassDirection < 0 || compassDirection > (int)Enum.GetValues<ESpawnPointDirection>().Last())
                {
                    compassDirection = (int)ESpawnPointDirection.Random;
                }

                var rotation = SPAWN_ROTATION_SLICE_DEGREES * compassDirection;
                monster.Rotation = rotation;
            }
            else
            {
                monster.PositionX = (int)Position.X +
                                    (baseX + RandomNumberGenerator.GetInt32(-SPAWN_BASE_OFFSET, SPAWN_BASE_OFFSET)) *
                                    SPAWN_POSITION_MULTIPLIER;
                monster.PositionY = (int)Position.Y +
                                    (baseY + RandomNumberGenerator.GetInt32(-SPAWN_BASE_OFFSET, SPAWN_BASE_OFFSET)) *
                                    SPAWN_POSITION_MULTIPLIER;
            }

            if (monster.Rotation == 0)
            {
                monster.Rotation = RandomNumberGenerator.GetInt32(0, 360);
            }

            _world.SpawnEntity(monster);
            return monster;
        }

        public void EnqueueGroupRespawn(MonsterGroup group)
        {
            if (group.SpawnPoint == null) return;

            EventSystem.EnqueueEvent(() =>
            {
                // TODO
                SpawnGroup(group);
                return 0;
            }, group.SpawnPoint.RespawnTime * 1000);
        }

        public bool IsPositionInside(int x, int y)
        {
            return x >= Position.X && x < Position.X + Width * MapUnit && y >= Position.Y &&
                   y < Position.Y + Height * MapUnit;
        }

        public void SpawnEntity(IEntity entity)
        {
            _pendingSpawns.Enqueue(entity);
        }

        /// <summary>
        /// Add a ground item which will automatically get destroyed after configured time
        /// </summary>
        /// <param name="item">Item to add on the ground, should not have any owner!</param>
        /// <param name="x">Position X</param>
        /// <param name="y">Position Y</param>
        /// <param name="amount">Only used for gold as we have a higher limit here</param>
        /// <param name="ownerName"></param>
        public void AddGroundItem(ItemInstance item, int x, int y, uint amount = 0, string? ownerName = null)
        {
            var groundItem = new GroundItem(_animationManager, _world.GenerateVid(), item, amount, ownerName)
            {
                PositionX = x, PositionY = y
            };

            SpawnEntity(groundItem);
        }

        /// <summary>
        /// Should only be called by World
        /// </summary>
        /// <param name="entity"></param>
        public void DespawnEntity(IEntity entity)
        {
            _logger.LogDebug("Despawn {Entity}", entity);

            // Remove entity from entities list in the next update
            _pendingRemovals.Enqueue(entity);
        }

        public IEntity? GetEntity(uint vid)
        {
            return _entities?.Find(e => e.Vid == vid);
        }
    }
}<|MERGE_RESOLUTION|>--- conflicted
+++ resolved
@@ -55,13 +55,8 @@
 
         public Map(IMonsterManager monsterManager, IAnimationManager animationManager, ICacheManager cacheManager,
             IWorld world, ILogger logger, ISpawnPointProvider spawnPointProvider,
-<<<<<<< HEAD
             IDropProvider dropProvider, IItemManager itemManager, IServerBase server, string name, Coordinates position,
-            uint width, uint height, TownCoordinates? townCoordinates)
-=======
-            IDropProvider dropProvider, IItemManager itemManager, IServerBase server, string name, uint x, uint y,
-            uint width, uint height, IServiceProvider serviceProvider)
->>>>>>> 3ca060e1
+            uint width, uint height, TownCoordinates? townCoordinates, IServiceProvider serviceProvider)
         {
             _monsterManager = monsterManager;
             _animationManager = animationManager;
@@ -76,8 +71,6 @@
             Position = position;
             Width = width;
             Height = height;
-<<<<<<< HEAD
-
             TownCoordinates = townCoordinates is not null
                 ? new TownCoordinates
                 {
@@ -86,11 +79,8 @@
                     Shinsoo = Position + townCoordinates.Shinsoo * SPAWN_POSITION_MULTIPLIER,
                     Common = Position + townCoordinates.Common * SPAWN_POSITION_MULTIPLIER
                 }
-                : null;            _quadTree = new QuadTree((int)position.X, (int)position.Y, (int)(width * MapUnit), (int)(height * MapUnit), 20);
-=======
-            _serviceProvider = serviceProvider;
-            _quadTree = new QuadTree((int) x, (int) y, (int) (width * MapUnit), (int) (height * MapUnit), 20);
->>>>>>> 3ca060e1
+                : null;
+            _quadTree = new QuadTree((int)position.X, (int)position.Y, (int)(width * MapUnit), (int)(height * MapUnit), 20);
             _entityGauge = GameServer.Meter.CreateObservableGauge($"Map:{name}:EntityCount", () => Entities.Count);
         }
 
