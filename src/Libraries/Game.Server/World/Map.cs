using System.Collections.Concurrent;
using System.Diagnostics.Metrics;
using System.Security.Cryptography;
using EnumsNET;
using Microsoft.Extensions.Logging;
using QuantumCore.API;
using QuantumCore.API.Core.Models;
using QuantumCore.API.Game.World;
using QuantumCore.Caching;
using QuantumCore.Core.Event;
using QuantumCore.Core.Utils;
using QuantumCore.Game.Services;
using QuantumCore.Game.World.Entities;

// using QuantumCore.Core.API;

namespace QuantumCore.Game.World
{
    public class Map : IMap
    {
        public const uint MapUnit = 25600;
        private const int SPAWN_BASE_OFFSET = 5;
        public const int SPAWN_POSITION_MULTIPLIER = 100;
        private const int SPAWN_ROTATION_SLICE_DEGREES = 45;
        public string Name { get; private set; }
        public Coordinates Position { get; private set; }
        public uint UnitX => Position.X / MapUnit;
        public uint UnitY => Position.Y / MapUnit;
        public uint Width { get; private set; }
        public uint Height { get; private set; }
        public TownCoordinates? TownCoordinates { get; private set; }

        public IWorld World => _world;
        public IReadOnlyCollection<IEntity> Entities => _entities;

        private readonly ObservableGauge<int> _entityGauge;
        private readonly List<IEntity> _entities = new();
        private readonly QuadTree _quadTree;
        private readonly List<SpawnPoint> _spawnPoints = new();

        private readonly List<IEntity> _nearby = new();
        private readonly List<IEntity> _remove = new();
        private readonly ConcurrentQueue<IEntity> _pendingRemovals = new();
        private readonly ConcurrentQueue<IEntity> _pendingSpawns = new();
        private readonly IMonsterManager _monsterManager;
        private readonly IAnimationManager _animationManager;
        private readonly ICacheManager _cacheManager;
        private readonly IWorld _world;
        private readonly ILogger _logger;
        private readonly ISpawnPointProvider _spawnPointProvider;
        private readonly HostingOptions _options;
        private readonly IDropProvider _dropProvider;
        private readonly IItemManager _itemManager;
        private readonly IServerBase _server;

        public Map(IMonsterManager monsterManager, IAnimationManager animationManager, ICacheManager cacheManager,
            IWorld world, ILogger logger, ISpawnPointProvider spawnPointProvider,
            IDropProvider dropProvider, IItemManager itemManager, IServerBase server, string name, Coordinates position,
            uint width, uint height, TownCoordinates? townCoordinates)
        {
            _monsterManager = monsterManager;
            _animationManager = animationManager;
            _cacheManager = cacheManager;
            _world = world;
            _logger = logger;
            _spawnPointProvider = spawnPointProvider;
            _dropProvider = dropProvider;
            _itemManager = itemManager;
            _server = server;
            Name = name;
            Position = position;
            Width = width;
            Height = height;
<<<<<<< HEAD
            _quadTree = new QuadTree((int)x, (int)y, (int)(width * MapUnit), (int)(height * MapUnit), 20);
=======

            TownCoordinates = townCoordinates is not null
                ? new TownCoordinates
                {
                    Jinno = Position + townCoordinates.Jinno * SPAWN_POSITION_MULTIPLIER,
                    Chunjo = Position + townCoordinates.Chunjo * SPAWN_POSITION_MULTIPLIER,
                    Shinsoo = Position + townCoordinates.Shinsoo * SPAWN_POSITION_MULTIPLIER,
                    Common = Position + townCoordinates.Common * SPAWN_POSITION_MULTIPLIER
                }
                : null;
            _quadTree = new QuadTree((int)position.X, (int)position.Y, (int)(width * MapUnit), (int)(height * MapUnit),
                20);
>>>>>>> ec4db3cb
            _entityGauge = GameServer.Meter.CreateObservableGauge($"Map:{name}:EntityCount", () => Entities.Count);
        }

        public async Task Initialize()
        {
            _logger.LogDebug("Load map {Name} at {Position} (size {Width}x{Height})", Name, Position, Width, Height);

            await _cacheManager.Set($"maps:{Name}", $"{_server.IpAddress}:{_server.Port}");
            await _cacheManager.Publish("maps", $"{Name} {_server.IpAddress}:{_server.Port}");

            _spawnPoints.AddRange(await _spawnPointProvider.GetSpawnPointsForMap(Name));

            _logger.LogDebug("Loaded {SpawnPointsCount} spawn points for map {MapName}", _spawnPoints.Count, Name);

            // Populate map
            foreach (var spawnPoint in _spawnPoints)
            {
                var monsterGroup = new MonsterGroup {SpawnPoint = spawnPoint};
                SpawnGroup(monsterGroup);
            }
        }

        public void Update(double elapsedTime)
        {
            // HookManager.Instance.CallHook<IHookMapUpdate>(this, elapsedTime);

            while (_pendingSpawns.TryDequeue(out var entity))
            {
                if (!_quadTree.Insert(entity)) continue;

                // Add this entity to all entities nearby
                var nearby = new List<IEntity>();
                EEntityType? filter = null;
                if (entity.Type != EEntityType.Player)
                {
                    // if we aren't a player only players are relevant for nearby
                    filter = EEntityType.Player;
                }

                _quadTree.QueryAround(nearby, entity.PositionX, entity.PositionY, Entity.ViewDistance, filter);
                foreach (var e in nearby)
                {
                    if (e == entity) continue;
                    entity.AddNearbyEntity(e);
                    e.AddNearbyEntity(entity);
                }

                _entities.Add(entity);
                entity.Map = this;
            }

            while (_pendingRemovals.TryDequeue(out var entity))
            {
                _entities.Remove(entity);

                entity.OnDespawn();
                if (entity is IDisposable dis)
                {
                    dis.Dispose();
                }

                // Remove this entity from all nearby entities
                foreach (var e in entity.NearbyEntities)
                {
                    e.RemoveNearbyEntity(entity);
                }

                // Remove map from the entity
                entity.Map = null;

                // Remove entity from the quad tree
                _quadTree.Remove(entity);
            }

            foreach (var entity in _entities)
            {
                entity.Update(elapsedTime);

                if (entity.PositionChanged)
                {
                    entity.PositionChanged = false;

                    // Update position in our quad tree (used for faster nearby look up)
                    _quadTree.UpdatePosition(entity);

                    if (entity.Type == EEntityType.Player)
                    {
                        // Check which entities are relevant for nearby
                        EEntityType? filter = null;
                        if (entity.Type != EEntityType.Player)
                        {
                            // if we aren't a player only players are relevant for nearby
                            filter = EEntityType.Player;
                        }

                        // Update entities nearby
                        _quadTree.QueryAround(_nearby, entity.PositionX, entity.PositionY, Entity.ViewDistance,
                            filter);

                        // Check nearby entities and mark all entities which are too far away now
                        foreach (var e in entity.NearbyEntities)
                        {
                            // Remove this entity from our temporary list as they are already in it
                            if (!_nearby.Remove(e))
                            {
                                // If it wasn't in our temporary list it is no longer in view
                                _remove.Add(e);
                            }
                        }

                        // Remove previously marked entities on both sides
                        foreach (var e in _remove)
                        {
                            e.RemoveNearbyEntity(entity);
                            entity.RemoveNearbyEntity(e);
                        }

                        // Add new nearby entities on both sides
                        foreach (var e in _nearby)
                        {
                            if (e == entity)
                            {
                                continue; // do not add ourself!
                            }

                            e.AddNearbyEntity(entity);
                            entity.AddNearbyEntity(e);
                        }

                        // Clear our temporary lists
                        _nearby.Clear();
                        _remove.Clear();
                    }
                }
            }
        }

        private void SpawnGroup(MonsterGroup groupInstance)
        {
            var spawnPoint = groupInstance.SpawnPoint;

            if (spawnPoint is null) return;

            switch (spawnPoint.Type)
            {
                case ESpawnPointType.GroupCollection:
                    var groupCollection = _world.GetGroupCollection(spawnPoint.Monster);
                    if (groupCollection != null)
                    {
                        var index = Random.Shared.Next(0, groupCollection.Groups.Count);
                        var collectionGroup = groupCollection.Groups[index];
                        var group = _world.GetGroup(collectionGroup.Id);
                        if (group != null)
                        {
                            for (var i = 0; i < collectionGroup.Amount; i++)
                            {
                                SpawnGroup(groupInstance, spawnPoint, group);
                            }
                        }
                    }

                    break;
                case ESpawnPointType.Group:
                    {
                        var group = _world.GetGroup(spawnPoint.Monster);
                        if (group != null)
                        {
                            SpawnGroup(groupInstance, spawnPoint, group);
                        }

                        break;
                    }
                case ESpawnPointType.Monster:
                    {
                        var monster = SpawnMonster(spawnPoint.Monster, spawnPoint);

                        spawnPoint.CurrentGroup = groupInstance;
                        groupInstance.Monsters.Add(monster);
                        monster.Group = groupInstance;

                        break;
                    }
                default:
                    _logger.LogWarning("Unknown spawn point type: {SpawnPointType}", spawnPoint.Type);
                    break;
            }
        }

        private void SpawnGroup(MonsterGroup groupInstance, SpawnPoint spawnPoint, SpawnGroup group)
        {
            spawnPoint.CurrentGroup = groupInstance;

            var leader = SpawnMonster(group.Leader, spawnPoint);
            groupInstance.Monsters.Add(leader);
            leader.Group = groupInstance;

            foreach (var member in group.Members)
            {
                var monster = SpawnMonster(member.Id, spawnPoint);

                groupInstance.Monsters.Add(monster);
                monster.Group = groupInstance;
            }
        }

        private MonsterEntity SpawnMonster(uint id, SpawnPoint spawnPoint)
        {
            var baseX = spawnPoint.X;
            var baseY = spawnPoint.Y;
            if (spawnPoint.RangeX != 0)
            {
                baseX += RandomNumberGenerator.GetInt32(-spawnPoint.RangeX, spawnPoint.RangeX);
            }

            if (spawnPoint.RangeY != 0)
            {
                baseY += RandomNumberGenerator.GetInt32(-spawnPoint.RangeY, spawnPoint.RangeY);
            }

            var monster = new MonsterEntity(_monsterManager, _dropProvider, _animationManager, this, _logger,
                _itemManager,
                id,
                0,
                0
            );

            if (monster.Proto.AiFlag.HasAnyFlags(EAiFlags.NoMove))
            {
<<<<<<< HEAD
                monster.PositionX = (int)(PositionX + baseX * SPAWN_POSITION_MULTIPLIER);
                monster.PositionY = (int)(PositionY + baseY * SPAWN_POSITION_MULTIPLIER);
=======
                monster.PositionX = (int)(Position.X + baseX * SPAWN_POSITION_MULTIPLIER);
                monster.PositionY = (int)(Position.Y + baseY * SPAWN_POSITION_MULTIPLIER);
>>>>>>> ec4db3cb
                var compassDirection = (int)spawnPoint.Direction - 1;

                if (compassDirection < 0 || compassDirection > (int)Enum.GetValues<ESpawnPointDirection>().Last())
                {
                    compassDirection = (int)ESpawnPointDirection.Random;
                }

                var rotation = SPAWN_ROTATION_SLICE_DEGREES * compassDirection;
                monster.Rotation = rotation;
            }
            else
            {
<<<<<<< HEAD
                monster.PositionX = (int)PositionX +
                                    (baseX + RandomNumberGenerator.GetInt32(-SPAWN_BASE_OFFSET, SPAWN_BASE_OFFSET)) *
                                    SPAWN_POSITION_MULTIPLIER;
                monster.PositionY = (int)PositionY +
=======
                monster.PositionX = (int)Position.X +
                                    (baseX + RandomNumberGenerator.GetInt32(-SPAWN_BASE_OFFSET, SPAWN_BASE_OFFSET)) *
                                    SPAWN_POSITION_MULTIPLIER;
                monster.PositionY = (int)Position.Y +
>>>>>>> ec4db3cb
                                    (baseY + RandomNumberGenerator.GetInt32(-SPAWN_BASE_OFFSET, SPAWN_BASE_OFFSET)) *
                                    SPAWN_POSITION_MULTIPLIER;
            }

            if (monster.Rotation == 0)
            {
                monster.Rotation = RandomNumberGenerator.GetInt32(0, 360);
            }

            _world.SpawnEntity(monster);
            return monster;
        }

        public void EnqueueGroupRespawn(MonsterGroup group)
        {
            if (group.SpawnPoint == null) return;

            EventSystem.EnqueueEvent(() =>
            {
                // TODO
                SpawnGroup(group);
                return 0;
            }, group.SpawnPoint.RespawnTime * 1000);
        }

        public bool IsPositionInside(int x, int y)
        {
            return x >= Position.X && x < Position.X + Width * MapUnit && y >= Position.Y &&
                   y < Position.Y + Height * MapUnit;
        }

        public void SpawnEntity(IEntity entity)
        {
            _pendingSpawns.Enqueue(entity);
        }

        /// <summary>
        /// Add a ground item which will automatically get destroyed after configured time
        /// </summary>
        /// <param name="item">Item to add on the ground, should not have any owner!</param>
        /// <param name="x">Position X</param>
        /// <param name="y">Position Y</param>
        /// <param name="amount">Only used for gold as we have a higher limit here</param>
        /// <param name="ownerName"></param>
        public void AddGroundItem(ItemInstance item, int x, int y, uint amount = 0, string? ownerName = null)
        {
            var groundItem = new GroundItem(_animationManager, _world.GenerateVid(), item, amount, ownerName)
            {
                PositionX = x, PositionY = y
            };

            SpawnEntity(groundItem);
        }

        /// <summary>
        /// Should only be called by World
        /// </summary>
        /// <param name="entity"></param>
        public void DespawnEntity(IEntity entity)
        {
            _logger.LogDebug("Despawn {Entity}", entity);

            // Remove entity from entities list in the next update
            _pendingRemovals.Enqueue(entity);
        }

        public IEntity? GetEntity(uint vid)
        {
            return _entities?.Find(e => e.Vid == vid);
        }
    }
}<|MERGE_RESOLUTION|>--- conflicted
+++ resolved
@@ -71,9 +71,6 @@
             Position = position;
             Width = width;
             Height = height;
-<<<<<<< HEAD
-            _quadTree = new QuadTree((int)x, (int)y, (int)(width * MapUnit), (int)(height * MapUnit), 20);
-=======
 
             TownCoordinates = townCoordinates is not null
                 ? new TownCoordinates
@@ -83,10 +80,7 @@
                     Shinsoo = Position + townCoordinates.Shinsoo * SPAWN_POSITION_MULTIPLIER,
                     Common = Position + townCoordinates.Common * SPAWN_POSITION_MULTIPLIER
                 }
-                : null;
-            _quadTree = new QuadTree((int)position.X, (int)position.Y, (int)(width * MapUnit), (int)(height * MapUnit),
-                20);
->>>>>>> ec4db3cb
+                : null;            _quadTree = new QuadTree((int)position.X, (int)position.Y, (int)(width * MapUnit), (int)(height * MapUnit), 20);
             _entityGauge = GameServer.Meter.CreateObservableGauge($"Map:{name}:EntityCount", () => Entities.Count);
         }
 
@@ -315,13 +309,8 @@
 
             if (monster.Proto.AiFlag.HasAnyFlags(EAiFlags.NoMove))
             {
-<<<<<<< HEAD
-                monster.PositionX = (int)(PositionX + baseX * SPAWN_POSITION_MULTIPLIER);
-                monster.PositionY = (int)(PositionY + baseY * SPAWN_POSITION_MULTIPLIER);
-=======
                 monster.PositionX = (int)(Position.X + baseX * SPAWN_POSITION_MULTIPLIER);
                 monster.PositionY = (int)(Position.Y + baseY * SPAWN_POSITION_MULTIPLIER);
->>>>>>> ec4db3cb
                 var compassDirection = (int)spawnPoint.Direction - 1;
 
                 if (compassDirection < 0 || compassDirection > (int)Enum.GetValues<ESpawnPointDirection>().Last())
@@ -334,17 +323,10 @@
             }
             else
             {
-<<<<<<< HEAD
-                monster.PositionX = (int)PositionX +
-                                    (baseX + RandomNumberGenerator.GetInt32(-SPAWN_BASE_OFFSET, SPAWN_BASE_OFFSET)) *
-                                    SPAWN_POSITION_MULTIPLIER;
-                monster.PositionY = (int)PositionY +
-=======
                 monster.PositionX = (int)Position.X +
                                     (baseX + RandomNumberGenerator.GetInt32(-SPAWN_BASE_OFFSET, SPAWN_BASE_OFFSET)) *
                                     SPAWN_POSITION_MULTIPLIER;
                 monster.PositionY = (int)Position.Y +
->>>>>>> ec4db3cb
                                     (baseY + RandomNumberGenerator.GetInt32(-SPAWN_BASE_OFFSET, SPAWN_BASE_OFFSET)) *
                                     SPAWN_POSITION_MULTIPLIER;
             }
