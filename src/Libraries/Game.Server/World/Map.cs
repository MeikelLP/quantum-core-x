using System.Collections.Concurrent;
using System.Diagnostics.Metrics;
using System.Security.Cryptography;
using EnumsNET;
using Microsoft.Extensions.Logging;
using QuantumCore.API;
using QuantumCore.API.Core.Models;
using QuantumCore.API.Game.World;
using QuantumCore.Caching;
using QuantumCore.Core.Event;
using QuantumCore.Core.Utils;
using QuantumCore.Game.Services;
using QuantumCore.Game.World.Entities;

// using QuantumCore.Core.API;

namespace QuantumCore.Game.World
{
    public class Map : IMap
    {
        public const uint MapUnit = 25600;
        private const int SPAWN_BASE_OFFSET = 5;
        public const int SPAWN_POSITION_MULTIPLIER = 100;
        private const int SPAWN_ROTATION_SLICE_DEGREES = 45;
        public string Name { get; private set; }
        public Coordinates Position { get; private set; }
        public uint UnitX => Position.X / MapUnit;
        public uint UnitY => Position.Y / MapUnit;
        public uint Width { get; private set; }
        public uint Height { get; private set; }
        public TownCoordinates? TownCoordinates { get; private set; }

        public IWorld World => _world;
        public IReadOnlyCollection<IEntity> Entities => _entities;

        private readonly ObservableGauge<int> _entityGauge;
        private readonly List<IEntity> _entities = new();
        private readonly QuadTree _quadTree;
        private readonly List<SpawnPoint> _spawnPoints = new();

        private readonly List<IEntity> _nearby = new();
        private readonly List<IEntity> _remove = new();
        private readonly ConcurrentQueue<IEntity> _pendingRemovals = new();
        private readonly ConcurrentQueue<IEntity> _pendingSpawns = new();
        private readonly IMonsterManager _monsterManager;
        private readonly IAnimationManager _animationManager;
        private readonly ICacheManager _cacheManager;
        private readonly IWorld _world;
        private readonly ILogger _logger;
        private readonly ISpawnPointProvider _spawnPointProvider;
        private readonly IDropProvider _dropProvider;
        private readonly IItemManager _itemManager;
        private readonly IServerBase _server;
        private readonly IServiceProvider _serviceProvider;

        public Map(IMonsterManager monsterManager, IAnimationManager animationManager, ICacheManager cacheManager,
            IWorld world, ILogger logger, ISpawnPointProvider spawnPointProvider,
<<<<<<< HEAD
            IDropProvider dropProvider, IItemManager itemManager, IServerBase server, string name, uint x, uint y,
            uint width, uint height, IServiceProvider serviceProvider)
=======
            IDropProvider dropProvider, IItemManager itemManager, IServerBase server, string name, Coordinates position,
            uint width, uint height, TownCoordinates? townCoordinates)
>>>>>>> ec4db3cb
        {
            _monsterManager = monsterManager;
            _animationManager = animationManager;
            _cacheManager = cacheManager;
            _world = world;
            _logger = logger;
            _spawnPointProvider = spawnPointProvider;
            _dropProvider = dropProvider;
            _itemManager = itemManager;
            _server = server;
            Name = name;
            Position = position;
            Width = width;
            Height = height;
<<<<<<< HEAD
            _serviceProvider = serviceProvider;
            _quadTree = new QuadTree((int) x, (int) y, (int) (width * MapUnit), (int) (height * MapUnit), 20);
=======

            TownCoordinates = townCoordinates is not null
                ? new TownCoordinates
                {
                    Jinno = Position + townCoordinates.Jinno * SPAWN_POSITION_MULTIPLIER,
                    Chunjo = Position + townCoordinates.Chunjo * SPAWN_POSITION_MULTIPLIER,
                    Shinsoo = Position + townCoordinates.Shinsoo * SPAWN_POSITION_MULTIPLIER,
                    Common = Position + townCoordinates.Common * SPAWN_POSITION_MULTIPLIER
                }
                : null;
            _quadTree = new QuadTree((int)position.X, (int)position.Y, (int)(width * MapUnit), (int)(height * MapUnit),
                20);
>>>>>>> ec4db3cb
            _entityGauge = GameServer.Meter.CreateObservableGauge($"Map:{name}:EntityCount", () => Entities.Count);
        }

        public async Task Initialize()
        {
            _logger.LogDebug("Load map {Name} at {Position} (size {Width}x{Height})", Name, Position, Width, Height);

            await _cacheManager.Set($"maps:{Name}", $"{_server.IpAddress}:{_server.Port}");
            await _cacheManager.Publish("maps", $"{Name} {_server.IpAddress}:{_server.Port}");

            _spawnPoints.AddRange(await _spawnPointProvider.GetSpawnPointsForMap(Name));

            _logger.LogDebug("Loaded {SpawnPointsCount} spawn points for map {MapName}", _spawnPoints.Count, Name);

            // Populate map
            foreach (var spawnPoint in _spawnPoints)
            {
                var monsterGroup = new MonsterGroup {SpawnPoint = spawnPoint};
                SpawnGroup(monsterGroup);
            }
        }

        public void Update(double elapsedTime)
        {
            // HookManager.Instance.CallHook<IHookMapUpdate>(this, elapsedTime);

            while (_pendingSpawns.TryDequeue(out var entity))
            {
                if (!_quadTree.Insert(entity)) continue;

                // Add this entity to all entities nearby
                var nearby = new List<IEntity>();
                EEntityType? filter = null;
                if (entity.Type != EEntityType.Player)
                {
                    // if we aren't a player only players are relevant for nearby
                    filter = EEntityType.Player;
                }

                _quadTree.QueryAround(nearby, entity.PositionX, entity.PositionY, Entity.ViewDistance, filter);
                foreach (var e in nearby)
                {
                    if (e == entity) continue;
                    entity.AddNearbyEntity(e);
                    e.AddNearbyEntity(entity);
                }

                _entities.Add(entity);
                entity.Map = this;
            }

            while (_pendingRemovals.TryDequeue(out var entity))
            {
                _entities.Remove(entity);

                entity.OnDespawn();
                if (entity is IDisposable dis)
                {
                    dis.Dispose();
                }

                // Remove this entity from all nearby entities
                foreach (var e in entity.NearbyEntities)
                {
                    e.RemoveNearbyEntity(entity);
                }

                // Remove map from the entity
                entity.Map = null;

                // Remove entity from the quad tree
                _quadTree.Remove(entity);
            }

            foreach (var entity in _entities)
            {
                entity.Update(elapsedTime);

                if (entity.PositionChanged)
                {
                    entity.PositionChanged = false;

                    // Update position in our quad tree (used for faster nearby look up)
                    _quadTree.UpdatePosition(entity);

                    if (entity.Type == EEntityType.Player)
                    {
                        // Check which entities are relevant for nearby
                        EEntityType? filter = null;
                        if (entity.Type != EEntityType.Player)
                        {
                            // if we aren't a player only players are relevant for nearby
                            filter = EEntityType.Player;
                        }

                        // Update entities nearby
                        _quadTree.QueryAround(_nearby, entity.PositionX, entity.PositionY, Entity.ViewDistance,
                            filter);

                        // Check nearby entities and mark all entities which are too far away now
                        foreach (var e in entity.NearbyEntities)
                        {
                            // Remove this entity from our temporary list as they are already in it
                            if (!_nearby.Remove(e))
                            {
                                // If it wasn't in our temporary list it is no longer in view
                                _remove.Add(e);
                            }
                        }

                        // Remove previously marked entities on both sides
                        foreach (var e in _remove)
                        {
                            e.RemoveNearbyEntity(entity);
                            entity.RemoveNearbyEntity(e);
                        }

                        // Add new nearby entities on both sides
                        foreach (var e in _nearby)
                        {
                            if (e == entity)
                            {
                                continue; // do not add ourself!
                            }

                            e.AddNearbyEntity(entity);
                            entity.AddNearbyEntity(e);
                        }

                        // Clear our temporary lists
                        _nearby.Clear();
                        _remove.Clear();
                    }
                }
            }
        }

        private void SpawnGroup(MonsterGroup groupInstance)
        {
            var spawnPoint = groupInstance.SpawnPoint;

            if (spawnPoint is null) return;

            switch (spawnPoint.Type)
            {
                case ESpawnPointType.GroupCollection:
                    var groupCollection = _world.GetGroupCollection(spawnPoint.Monster);
                    if (groupCollection != null)
                    {
                        var index = Random.Shared.Next(0, groupCollection.Groups.Count);
                        var collectionGroup = groupCollection.Groups[index];
                        var group = _world.GetGroup(collectionGroup.Id);
                        if (group != null)
                        {
                            for (var i = 0; i < collectionGroup.Amount; i++)
                            {
                                SpawnGroup(groupInstance, spawnPoint, group);
                            }
                        }
                    }

                    break;
                case ESpawnPointType.Group:
                    {
                        var group = _world.GetGroup(spawnPoint.Monster);
                        if (group != null)
                        {
                            SpawnGroup(groupInstance, spawnPoint, group);
                        }

                        break;
                    }
                case ESpawnPointType.Monster:
                    {
                        var monster = SpawnMonster(spawnPoint.Monster, spawnPoint);

                        spawnPoint.CurrentGroup = groupInstance;
                        groupInstance.Monsters.Add(monster);
                        monster.Group = groupInstance;

                        break;
                    }
                default:
                    _logger.LogWarning("Unknown spawn point type: {SpawnPointType}", spawnPoint.Type);
                    break;
            }
        }

        private void SpawnGroup(MonsterGroup groupInstance, SpawnPoint spawnPoint, SpawnGroup group)
        {
            spawnPoint.CurrentGroup = groupInstance;

            var leader = SpawnMonster(group.Leader, spawnPoint);
            groupInstance.Monsters.Add(leader);
            leader.Group = groupInstance;

            foreach (var member in group.Members)
            {
                var monster = SpawnMonster(member.Id, spawnPoint);

                groupInstance.Monsters.Add(monster);
                monster.Group = groupInstance;
            }
        }

        private MonsterEntity SpawnMonster(uint id, SpawnPoint spawnPoint)
        {
            var baseX = spawnPoint.X;
            var baseY = spawnPoint.Y;
            if (spawnPoint.RangeX != 0)
            {
                baseX += RandomNumberGenerator.GetInt32(-spawnPoint.RangeX, spawnPoint.RangeX);
            }

            if (spawnPoint.RangeY != 0)
            {
                baseY += RandomNumberGenerator.GetInt32(-spawnPoint.RangeY, spawnPoint.RangeY);
            }

            var monster = new MonsterEntity(_monsterManager, _dropProvider, _animationManager, _serviceProvider, this, _logger,
                _itemManager,
                id,
                0,
                0
            );

            if (monster.Proto.AiFlag.HasAnyFlags(EAiFlags.NoMove))
            {
                monster.PositionX = (int)(Position.X + baseX * SPAWN_POSITION_MULTIPLIER);
                monster.PositionY = (int)(Position.Y + baseY * SPAWN_POSITION_MULTIPLIER);
                var compassDirection = (int)spawnPoint.Direction - 1;

                if (compassDirection < 0 || compassDirection > (int)Enum.GetValues<ESpawnPointDirection>().Last())
                {
                    compassDirection = (int)ESpawnPointDirection.Random;
                }

                var rotation = SPAWN_ROTATION_SLICE_DEGREES * compassDirection;
                monster.Rotation = rotation;
            }
            else
            {
                monster.PositionX = (int)Position.X +
                                    (baseX + RandomNumberGenerator.GetInt32(-SPAWN_BASE_OFFSET, SPAWN_BASE_OFFSET)) *
                                    SPAWN_POSITION_MULTIPLIER;
                monster.PositionY = (int)Position.Y +
                                    (baseY + RandomNumberGenerator.GetInt32(-SPAWN_BASE_OFFSET, SPAWN_BASE_OFFSET)) *
                                    SPAWN_POSITION_MULTIPLIER;
            }

            if (monster.Rotation == 0)
            {
                monster.Rotation = RandomNumberGenerator.GetInt32(0, 360);
            }

            _world.SpawnEntity(monster);
            return monster;
        }

        public void EnqueueGroupRespawn(MonsterGroup group)
        {
            if (group.SpawnPoint == null) return;

            EventSystem.EnqueueEvent(() =>
            {
                // TODO
                SpawnGroup(group);
                return 0;
            }, group.SpawnPoint.RespawnTime * 1000);
        }

        public bool IsPositionInside(int x, int y)
        {
            return x >= Position.X && x < Position.X + Width * MapUnit && y >= Position.Y &&
                   y < Position.Y + Height * MapUnit;
        }

        public void SpawnEntity(IEntity entity)
        {
            _pendingSpawns.Enqueue(entity);
        }

        /// <summary>
        /// Add a ground item which will automatically get destroyed after configured time
        /// </summary>
        /// <param name="item">Item to add on the ground, should not have any owner!</param>
        /// <param name="x">Position X</param>
        /// <param name="y">Position Y</param>
        /// <param name="amount">Only used for gold as we have a higher limit here</param>
        /// <param name="ownerName"></param>
        public void AddGroundItem(ItemInstance item, int x, int y, uint amount = 0, string? ownerName = null)
        {
            var groundItem = new GroundItem(_animationManager, _world.GenerateVid(), item, amount, ownerName)
            {
                PositionX = x, PositionY = y
            };

            SpawnEntity(groundItem);
        }

        /// <summary>
        /// Should only be called by World
        /// </summary>
        /// <param name="entity"></param>
        public void DespawnEntity(IEntity entity)
        {
            _logger.LogDebug("Despawn {Entity}", entity);

            // Remove entity from entities list in the next update
            _pendingRemovals.Enqueue(entity);
        }

        public IEntity? GetEntity(uint vid)
        {
            return _entities?.Find(e => e.Vid == vid);
        }
    }
}<|MERGE_RESOLUTION|>--- conflicted
+++ resolved
@@ -55,13 +55,8 @@
 
         public Map(IMonsterManager monsterManager, IAnimationManager animationManager, ICacheManager cacheManager,
             IWorld world, ILogger logger, ISpawnPointProvider spawnPointProvider,
-<<<<<<< HEAD
-            IDropProvider dropProvider, IItemManager itemManager, IServerBase server, string name, uint x, uint y,
-            uint width, uint height, IServiceProvider serviceProvider)
-=======
             IDropProvider dropProvider, IItemManager itemManager, IServerBase server, string name, Coordinates position,
-            uint width, uint height, TownCoordinates? townCoordinates)
->>>>>>> ec4db3cb
+            uint width, uint height, TownCoordinates? townCoordinates, IServiceProvider serviceProvider)
         {
             _monsterManager = monsterManager;
             _animationManager = animationManager;
@@ -76,10 +71,6 @@
             Position = position;
             Width = width;
             Height = height;
-<<<<<<< HEAD
-            _serviceProvider = serviceProvider;
-            _quadTree = new QuadTree((int) x, (int) y, (int) (width * MapUnit), (int) (height * MapUnit), 20);
-=======
 
             TownCoordinates = townCoordinates is not null
                 ? new TownCoordinates
@@ -90,9 +81,9 @@
                     Common = Position + townCoordinates.Common * SPAWN_POSITION_MULTIPLIER
                 }
                 : null;
+            _serviceProvider = serviceProvider;
             _quadTree = new QuadTree((int)position.X, (int)position.Y, (int)(width * MapUnit), (int)(height * MapUnit),
                 20);
->>>>>>> ec4db3cb
             _entityGauge = GameServer.Meter.CreateObservableGauge($"Map:{name}:EntityCount", () => Entities.Count);
         }
 
