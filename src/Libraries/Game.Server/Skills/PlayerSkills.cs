--- conflicted
+++ resolved
@@ -25,7 +25,6 @@
     private readonly ISkillManager _skillManager;
     private readonly SkillsOptions _skillsOptions;
 
-<<<<<<< HEAD
     public const int SkillMaxNum = 255;
     public const int SkillMaxLevel = 40;
     public const int SkillCount = 6;
@@ -34,16 +33,6 @@
     public const int MinimumLevel = 5;
     public const int MinimumLevelSubSkills = 10;
     public const int MinimumSkillLevelUpgrade = 17;
-=======
-    private const int SkillMaxNum = 255;
-    private const int SkillMaxLevel = 40;
-    private const int SkillCount = 6;
-    private const int JobMaxNum = 4;
-    public const int SkillGroupMaxNum = 2;
-    private const int MinimumLevel = 5;
-    private const int MinimumLevelSubSkills = 10;
-    private const int MinimumSkillLevelUpgrade = 17;
->>>>>>> b5bbe605
 
     #region Static Skill Data
 
@@ -251,11 +240,7 @@
 
         if (!_skills.TryGetValue(skillId, out var skill)) return;
 
-<<<<<<< HEAD
         skill.Level = Math.Min((byte)SkillMaxLevel, level);
-=======
-        skill.Level = Math.Min((byte)40, level);
->>>>>>> b5bbe605
 
         skill.MasterType = level switch
         {
@@ -436,20 +421,12 @@
         if (proto.Type == ESkillCategoryType.HorseSkills)
         {
             return skillId != ESkillIndexes.HorseWildAttackRange ||
-<<<<<<< HEAD
-                   _player.Player.PlayerClass.GetClass() == EPlayerClass.Ninja;
-=======
-                   _player.Player.PlayerClass == (int)EPlayerClass.Ninja;
->>>>>>> b5bbe605
+                   _player.Player.PlayerClass.GetClass()== EPlayerClass.Ninja;
         }
 
         if (_player.Player.SkillGroup == 0) return false;
 
-<<<<<<< HEAD
         return (int)proto.Type - 1 == (byte)_player.Player.PlayerClass;
-=======
-        return (int)proto.Type - 1 == _player.Player.PlayerClass;
->>>>>>> b5bbe605
     }
 
     private int GetSkillLevel(ESkillIndexes skillId)
