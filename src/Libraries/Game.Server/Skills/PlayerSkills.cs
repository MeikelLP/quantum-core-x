--- conflicted
+++ resolved
@@ -240,11 +240,7 @@
 
         if (!_skills.TryGetValue(skillId, out var skill)) return;
 
-<<<<<<< HEAD
         skill.Level = Math.Min((byte)SkillMaxLevel, level);
-=======
-        skill.Level = Math.Min((byte)40, level);
->>>>>>> 34148ba0
 
         skill.MasterType = level switch
         {
@@ -425,20 +421,12 @@
         if (proto.Type == ESkillCategoryType.HorseSkills)
         {
             return skillId != ESkillIndexes.HorseWildAttackRange ||
-<<<<<<< HEAD
-                   _player.Player.PlayerClass.GetClass() == EPlayerClass.Ninja;
-=======
-                   _player.Player.PlayerClass == (int)EPlayerClass.Ninja;
->>>>>>> 34148ba0
+                   _player.Player.PlayerClass.GetClass()== EPlayerClass.Ninja;
         }
 
         if (_player.Player.SkillGroup == 0) return false;
 
-<<<<<<< HEAD
         return (int)proto.Type - 1 == (byte)_player.Player.PlayerClass;
-=======
-        return (int)proto.Type - 1 == _player.Player.PlayerClass;
->>>>>>> 34148ba0
     }
 
     private int GetSkillLevel(ESkillIndexes skillId)
