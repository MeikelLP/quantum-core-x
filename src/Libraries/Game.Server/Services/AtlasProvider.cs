﻿using System.Text.RegularExpressions;
using Microsoft.Extensions.Configuration;
using Microsoft.Extensions.DependencyInjection;
using Microsoft.Extensions.FileProviders;
using Microsoft.Extensions.Logging;
using QuantumCore.API;
using QuantumCore.API.Game.World;
using QuantumCore.Caching;
using QuantumCore.Game.World;

namespace QuantumCore.Game.Services;

internal partial class AtlasProvider : IAtlasProvider
{
    private record AtlasValue(string MapName, Coordinates Position, uint Width, uint Height);

    private static readonly AtlasValue[] DefaultAtlasValues =
    [
        new("metin2_map_a1", new Coordinates(409600, 896000), 4, 5),
        new("metin2_map_b1", new Coordinates(0, 102400), 4, 5),
        new("metin2_map_a1", new Coordinates(921600, 204800), 4, 5),
    ];

    private readonly IConfiguration _configuration;
    private readonly IMonsterManager _monsterManager;
    private readonly IAnimationManager _animationManager;
    private readonly ISpawnPointProvider _spawnPointProvider;
    private readonly ICacheManager _cacheManager;
    private readonly ILogger<AtlasProvider> _logger;
    private readonly IItemManager _itemManager;
    private readonly IFileProvider _fileProvider;
    private readonly IServerBase _server;
    private readonly IServiceProvider _serviceProvider;

    /// <summary>
    /// Regex for parsing lines in the atlas info
    /// </summary>
    [GeneratedRegex(@"^([a-zA-Z0-9\/_]+)[\s]+([0-9]+)[\s]+([0-9]+)[\s]+([0-9]+)[\s]+([0-9]+)$", RegexOptions.Compiled,
        100)]
    private static partial Regex LineParser();

    public AtlasProvider(IConfiguration configuration, IMonsterManager monsterManager,
        IAnimationManager animationManager, ISpawnPointProvider spawnPointProvider,
        ICacheManager cacheManager, ILogger<AtlasProvider> logger, IItemManager itemManager,
        IFileProvider fileProvider, IServerBase server, IServiceProvider serviceProvider)
    {
        _configuration = configuration;
        _monsterManager = monsterManager;
        _animationManager = animationManager;
        _spawnPointProvider = spawnPointProvider;
        _cacheManager = cacheManager;
        _logger = logger;
        _itemManager = itemManager;
        _fileProvider = fileProvider;
        _server = server;
        _serviceProvider = serviceProvider;
    }

    public async Task<IEnumerable<IMap>> GetAsync(IWorld world)
    {
        var maxX = 0u;
        var maxY = 0u;

        var atlasValues = new List<AtlasValue>();
        var fileInfo = _fileProvider.GetFileInfo("atlasinfo.txt");
        if (!fileInfo.Exists)
        {
            atlasValues = [..DefaultAtlasValues];
            _logger.LogWarning("Not atlasinfo.txt found. Using default values.");
        }
        else
        {
            // Load atlasinfo.txt and initialize all maps the game core hosts
            await using var fs = fileInfo.CreateReadStream();
            using var reader = new StreamReader(fs);
            var lineNo = 0;
            while ((await reader.ReadLineAsync())?.Trim()! is { } line)
            {
                lineNo++;
                if (string.IsNullOrWhiteSpace(line)) continue; // skip empty lines

                var match = LineParser().Match(line);
                if (match.Success)
                {
                    try
                    {
                        var mapName = match.Groups[1].Value;
                        var positionX = uint.Parse(match.Groups[2].Value);
                        var positionY = uint.Parse(match.Groups[3].Value);
                        var width = uint.Parse(match.Groups[4].Value);
                        var height = uint.Parse(match.Groups[5].Value);
                        atlasValues.Add(new AtlasValue(mapName, new Coordinates(positionX, positionY), width, height));
                    }
                    catch (FormatException)
                    {
                        throw new InvalidDataException(
                            $"Failed to parse atlasinfo.txt:line {lineNo} - Failed to parse number");
                    }
                }
                else
                {
                    throw new InvalidDataException(
                        $"Failed to parse atlasinfo.txt:line {lineNo} - Failed to parse line");
                }
            }
        }

        var maps = _configuration.GetSection("maps").Get<string[]>() ?? [];
        var townCoords = await Task.WhenAll(maps.Select(GetTownCordsAsync));
        var townCoordsDict = maps.Zip(townCoords).ToDictionary(x => x.First, x => x.Second);
        return atlasValues.Select(val =>
        {
            var (mapName, position, width, height) = val;

            IMap map;
            if (!maps.Contains(mapName))
            {
                map = new RemoteMap(world, mapName, position, width, height);
            }
            else
            {
                townCoordsDict.TryGetValue(mapName, out var coords);

                map = new Map(_monsterManager, _animationManager, _cacheManager, world, _logger,
<<<<<<< HEAD
                    _spawnPointProvider, _serviceProvider.GetRequiredService<IDropProvider>(), _itemManager, _server, mapName, positionX, positionY,
                    width,
                    height, _serviceProvider);
=======
                    _spawnPointProvider, _dropProvider, _itemManager, _server, mapName, position,
                    width, height, coords);
>>>>>>> ec4db3cb
            }

            if (position.X + width * Map.MapUnit > maxX) maxX = position.X + width * Map.MapUnit;
            if (position.Y + height * Map.MapUnit > maxY) maxY = position.Y + height * Map.MapUnit;

            return map;
        });
    }

    /// <summary>
    /// Town.txt must contain 1 or 4 lines
    /// </summary>
    private async Task<TownCoordinates?> GetTownCordsAsync(string mapName)
    {
        var fileInfo = _fileProvider.GetFileInfo($"maps/{mapName}/Town.txt");
        var list = new List<Coordinates>();
        if (fileInfo.Exists)
        {
            await using var stream = fileInfo.CreateReadStream();
            using var sr = new StreamReader(stream);
            var i = 0;
            try
            {
                while (!sr.EndOfStream)
                {
                    var line = await sr.ReadLineAsync();

                    var splitted = line.Split(' ');
                    list.Add(new Coordinates(uint.Parse(splitted[0]), uint.Parse(splitted[1])));
                    i++;
                }
            }
            catch (Exception e)
            {
                _logger.LogError(e, "Failed to parse line {LineNumber} of town.txt for map {MapName}", i + 1, mapName);
            }
        }

        if (list.Count >= 4)
        {
            return new TownCoordinates {Jinno = list[0], Shinsoo = list[1], Chunjo = list[2], Common = list[3]};
        }
        else if (list.Count == 1)
        {
            return new TownCoordinates {Jinno = list[0], Shinsoo = list[0], Chunjo = list[0], Common = list[0]};
        }
        else
        {
            return null;
        }
    }
}<|MERGE_RESOLUTION|>--- conflicted
+++ resolved
@@ -122,14 +122,10 @@
                 townCoordsDict.TryGetValue(mapName, out var coords);
 
                 map = new Map(_monsterManager, _animationManager, _cacheManager, world, _logger,
-<<<<<<< HEAD
-                    _spawnPointProvider, _serviceProvider.GetRequiredService<IDropProvider>(), _itemManager, _server, mapName, positionX, positionY,
+                    _spawnPointProvider, _serviceProvider.GetRequiredService<IDropProvider>(), _itemManager, _server,
+                    mapName, position,
                     width,
-                    height, _serviceProvider);
-=======
-                    _spawnPointProvider, _dropProvider, _itemManager, _server, mapName, position,
-                    width, height, coords);
->>>>>>> ec4db3cb
+                    height, coords, _serviceProvider);
             }
 
             if (position.X + width * Map.MapUnit > maxX) maxX = position.X + width * Map.MapUnit;
