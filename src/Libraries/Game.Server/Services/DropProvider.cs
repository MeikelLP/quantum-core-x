--- conflicted
+++ resolved
@@ -216,11 +216,7 @@
 
         var levelDropDelta = (int)(monster.GetPoint(EPoint.LEVEL) + 15 - player.GetPoint(EPoint.LEVEL));
 
-<<<<<<< HEAD
-        deltaPercentage = monster is {IsStone: false, Rank: >= EMonsterLevel.BOSS}
-=======
         deltaPercentage = monster is { IsStone: false, Rank: >= EMonsterLevel.BOSS }
->>>>>>> 82ae5fa2
             ? (int)_options.Delta.Boss[MathUtils.MinMax(0, levelDropDelta, _options.Delta.Boss.Count - 1)]
             : (int)_options.Delta.Normal[MathUtils.MinMax(0, levelDropDelta, _options.Delta.Normal.Count - 1)];
 
