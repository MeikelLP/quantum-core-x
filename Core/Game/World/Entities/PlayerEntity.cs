﻿using System;
using System.Collections.Generic;
using System.Diagnostics;
using System.Linq;
using System.Threading.Tasks;
using Microsoft.Extensions.Logging;
using QuantumCore.API;
using QuantumCore.API.Core.Models;
using QuantumCore.API.Game.Types;
using QuantumCore.API.Game.World;
using QuantumCore.Core.Cache;
using QuantumCore.Core.Utils;
using QuantumCore.Database;
using QuantumCore.Extensions;
using QuantumCore.Game.Extensions;
using QuantumCore.Game.Packets;
using QuantumCore.Game.PlayerUtils;

namespace QuantumCore.Game.World.Entities
{
    public class PlayerEntity : Entity, IPlayerEntity
    {
        public override EEntityType Type => EEntityType.Player;

        public string Name => Player.Name;
        public IGameConnection Connection { get; }
        public PlayerData Player { get; private set; }
        public IInventory Inventory { get; private set; }
        public IEntity Target { get; set; }
        public IList<Guid> Groups { get; private set; }
        public IShop Shop { get; set; }
        public IQuickSlotBar QuickSlotBar { get; }
        public IQuest CurrentQuest { get; set; }
        public Dictionary<string, IQuest> Quests { get; } = new();

        public override byte HealthPercentage {
            get {
                return 100; // todo
            }
        }

        public EAntiFlags AntiFlagClass {
            get {
                switch (Player.PlayerClass)
                {
                    case 0:
                    case 4:
                        return EAntiFlags.Warrior;
                    case 1:
                    case 5:
                        return EAntiFlags.Assassin;
                    case 2:
                    case 6:
                        return EAntiFlags.Sura;
                    case 3:
                    case 7:
                        return EAntiFlags.Shaman;
                    default:
                        return 0;
                }
            }
        }

        public EAntiFlags AntiFlagGender {
            get {
                switch (Player.PlayerClass)
                {
                    case 0:
                    case 2:
                    case 5:
                    case 7:
                        return EAntiFlags.Male;
                    case 1:
                    case 3:
                    case 4:
                    case 6:
                        return EAntiFlags.Female;
                    default:
                        return 0;
                }
            }
        }
        
        private byte _attackSpeed = 140;
        private uint _defence;

        private const int PersistInterval = 1000;
        private int _persistTime = 0;
        private const int HealthRegenInterval = 3 * 1000;
        private const int ManaRegenInterval = 3 * 1000;
        private double _healthRegenTime = HealthRegenInterval;
        private double _manaRegenTime = ManaRegenInterval;
        private readonly IItemManager _itemManager;
        private readonly IJobManager _jobManager;
        private readonly IExperienceManager _experienceManager;
        private readonly IQuestManager _questManager;
        private readonly ICacheManager _cacheManager;
        private readonly IWorld _world;
        private readonly ILogger<PlayerEntity> _logger;

        public PlayerEntity(Player player, IGameConnection connection, IItemManager itemManager, IJobManager jobManager,
            IExperienceManager experienceManager, IAnimationManager animationManager, IDatabaseManager databaseManager,
            IQuestManager questManager, ICacheManager cacheManager, IWorld world, ILogger<PlayerEntity> logger) 
            : base(animationManager, world.GenerateVid())
        {
            Connection = connection;
            _itemManager = itemManager;
            _jobManager = jobManager;
            _experienceManager = experienceManager;
            _questManager = questManager;
            _cacheManager = cacheManager;
            _world = world;
            _logger = logger;
            Player = new PlayerData {
                Id = player.Id,
                AccountId = player.AccountId,
                Name = player.Name,
                PlayerClass = player.PlayerClass,
                SkillGroup = player.SkillGroup,
                PlayTime = player.PlayTime,
                Level = player.Level,
                Experience = player.Experience,
                Gold = player.Gold,
                St = player.St,
                Ht = player.Ht,
                Dx = player.Dx,
                Iq = player.Iq,
                PositionX = player.PositionX,
                PositionY = player.PositionY,
                MaxHealth = player.MaxHealth,
                MaxMana = player.MaxMana,
                Health = player.Health,
                Mana = player.Mana,
                Stamina = player.Stamina,
                BodyPart = player.BodyPart,
                HairPart = player.HairPart,
                GivenStatusPoints = player.GivenStatusPoints,
                AvailableStatusPoints = player.AvailableStatusPoints,
            };
            PositionX = player.PositionX;
            PositionY = player.PositionY;
            Inventory = new Inventory(itemManager, databaseManager, _cacheManager, _logger, player.Id, 1, 5, 9, 2);
            QuickSlotBar = new QuickSlotBar(_cacheManager, _logger, this);

            MovementSpeed = 150;
            EntityClass = player.PlayerClass;

            Groups = new List<Guid>();
        }

        public async Task Load()
        {
            await Inventory.Load();
            await QuickSlotBar.Load();
            Health = (int) GetPoint(EPoints.MaxHp); // todo: cache hp of player 
            Mana = (int) GetPoint(EPoints.MaxSp);
            await LoadPermGroups();
            
            _questManager.InitializePlayer(this);
            
            CalculateDefence();
        }

        private async Task LoadPermGroups()
        {
            var playerId = Player.Id;

            var playerKey = "perm:" + playerId;
            var list = _cacheManager.CreateList<Guid>(playerKey);

            foreach (var group in await list.Range(0, -1))
            {
                Groups.Add(group);
            }
        }

        public T GetQuestInstance<T>() where T : IQuest
        {
            var id = typeof(T).FullName;
            if (id == null)
            {
                return default;
            }

            return (T) Quests[id];
        }

        private async Task Warp(int x, int y)
        {
            await _world.DespawnEntity(this);
            
            PositionX = x;
            PositionY = y;
            
            var host = _world.GetMapHost(PositionX, PositionY);

            await Persist();
            _logger.LogInformation("Warp!");
            var packet = new Warp {
                PositionX = PositionX,
                PositionY = PositionY,
                ServerAddress = IpUtils.ConvertIpToUInt(host.Ip),
                ServerPort = host.Port
            };
            await Connection.Send(packet);
        }

        public override async Task Move(int x, int y)
        {
            if (PositionX == x && PositionY == y) return;
            
            if (!Map.IsPositionInside(x, y))
            {
                await Warp(x, y);
                return;
            }

            await _world.DespawnEntity(this);

            PositionX = x;
            PositionY = y;

            // Reset movement info
            Stop();

            // Spawn the player
            if (!await _world.SpawnEntity(this))
            {
                _logger.LogWarning("Failed to spawn player entity");
                Connection.Close();
            }

            await Show(Connection);

            await ForEachNearbyEntity(async entity =>
            {
                if (entity is PlayerEntity p)
                {
                    await p.Show(Connection);
                }
            });
        }

        private void CalculateDefence()
        {
            _defence = GetPoint(EPoints.Level) + (uint)Math.Floor(0.8 * GetPoint(EPoints.Ht));
            
            foreach (var slot in Enum.GetValues<EquipmentSlots>())
            {
                var item = Inventory.EquipmentWindow.GetItem(slot);
                if (item == null) continue;
                var proto = _itemManager.GetItem(item.ItemId);
                if (proto.Type != (byte) EItemType.Armor) continue;

                _defence += (uint)proto.Values[1] + (uint)proto.Values[5] * 2;
            }
            
            _logger.LogDebug("Calculate defence value for {Name}, result: {Defence}", Name, _defence);
            
            // todo add defence bonus from quests
        }

        public override async ValueTask Die()
        {
            if (Dead)
            {
                return;
            }
            
            await base.Die();

            var dead = new CharacterDead { Vid = Vid };
            await ForEachNearbyEntity(async entity =>
            {
                if (entity is PlayerEntity player)
                {
                    await player.Connection.Send(dead);
                }
            });
            await Connection.Send(dead);
        }

        public async Task Respawn(bool town)
        {
            if (!Dead)
            {
                return;
            }

            Shop?.Close(this);

            Dead = false;
            
            // todo implement respawn in town
            // todo spawn with invisible affect
            
            await SendChatCommand("CloseRestartWindow");
            await Connection.SetPhaseAsync(EPhases.Game);

            var remove = new RemoveCharacter { Vid = Vid };
            
            await Connection.Send(remove);
            await Show(Connection);
            
            await ForEachNearbyEntity(async entity =>
            {
                if (entity is PlayerEntity pe)
                {
                    await ShowEntity(pe.Connection);
                }
                
                await entity.ShowEntity(Connection);
            });

            Health = 50;
            Mana = 50;
            await SendPoints();
        }

        private void GiveStatusPoints()
        {
            var shouldHavePoints = (uint) ((Player.Level - 1) * 3);
            var steps = (byte) Math.Floor(GetPoint(EPoints.Experience) / (double)GetPoint(EPoints.NeededExperience) * 4);
            shouldHavePoints += steps;
            
            if (shouldHavePoints <= Player.GivenStatusPoints)
            {
                // Remove available points if possible
                var tooMuch = Player.GivenStatusPoints - shouldHavePoints;
                if (Player.AvailableStatusPoints < tooMuch)
                {
                    tooMuch = Player.AvailableStatusPoints;
                }

                Player.AvailableStatusPoints -= tooMuch;
                Player.GivenStatusPoints -= tooMuch;

                return;
            }
            
            Player.AvailableStatusPoints += shouldHavePoints - Player.GivenStatusPoints;
            Player.GivenStatusPoints = shouldHavePoints;
        }

        private async ValueTask<bool> CheckLevelUp()
        {
            var exp = GetPoint(EPoints.Experience);
            var needed = GetPoint(EPoints.NeededExperience);
            
            if (exp >= needed)
            {
                // todo level up animation
                
                await AddPoint(EPoints.Level, 1);
                await SetPoint(EPoints.Experience, exp - needed);

                if (!await CheckLevelUp())
                {
                    await SendPoints();
                }

                return true;
            }
            
            GiveStatusPoints();
            return false;
        }

        public uint CalculateAttackDamage(uint baseDamage)
        {
            var levelBonus = GetPoint(EPoints.Level) * 2;
            var statusBonus = (
                4 * GetPoint(EPoints.St) +
                2 * GetPoint(_jobManager.Get(Player.PlayerClass).AttackStatus)
            ) / 3;
            var weaponDamage = baseDamage * 2;

            return levelBonus + (statusBonus + weaponDamage) * GetHitRate() / 100;
        }

        public uint GetHitRate()
        {
            var b = (GetPoint(EPoints.Dx) * 4 + GetPoint(EPoints.Level) * 2) / 6;
            return 100 * ((b > 90 ? 90 : b) + 210) / 300;
        }
        
        public async override Task Update(double elapsedTime)
        {
            if (Map == null) return; // We don't have a map yet so we aren't spawned

            await base.Update(elapsedTime);

            var maxHp = GetPoint(EPoints.MaxHp);
            if (Health < maxHp)
            {
                _healthRegenTime -= elapsedTime;
                if (_healthRegenTime <= 0)
                {
                    var factor = State == EEntityState.Idle ? 0.05 : 0.01;
                    Health = Math.Min((int) maxHp, Health + 15 + (int) (maxHp * factor));
                    await SendPoints();

                    _healthRegenTime += HealthRegenInterval;
                }
            }
            var maxSp = GetPoint(EPoints.MaxSp);
            if (Mana < maxSp)
            {
                _manaRegenTime -= elapsedTime;
                if (_manaRegenTime <= 0)
                {
                    var factor = State == EEntityState.Idle ? 0.05 : 0.01;
                    Mana = Math.Min((int) maxSp, Mana + 15 + (int) (maxSp * factor));
                    await SendPoints();

                    _manaRegenTime += ManaRegenInterval;
                }
            }

            _persistTime += (int)elapsedTime;
            if (_persistTime > PersistInterval)
            {
                await Persist();
                _persistTime -= PersistInterval;
            }
        }

        public override byte GetBattleType()
        {
            return 0;
        }

        public override int GetMinDamage()
        {
            var weapon = Inventory.EquipmentWindow.Weapon;
            if (weapon == null) return 0;
            var item = _itemManager.GetItem(weapon.ItemId);
            if (item == null) return 0;
            return item.Values[3];
        }

        public override int GetMaxDamage()
        {
            var weapon = Inventory.EquipmentWindow.Weapon;
            if (weapon == null) return 0;
            var item = _itemManager.GetItem(weapon.ItemId);
            if (item == null) return 0;
            return item.Values[4];
        }

        public override int GetBonusDamage()
        {
            var weapon = Inventory.EquipmentWindow.Weapon;
            if (weapon == null) return 0;
            var item = _itemManager.GetItem(weapon.ItemId);
            if (item == null) return 0;
            return item.Values[5];
        }

        public override async ValueTask AddPoint(EPoints point, int value)
        {
            if (value == 0)
            {
                return;
            }
            
            switch (point)
            {
                case EPoints.Level:
                    Player.Level = (byte)(Player.Level + value);
                    await ForEachNearbyEntity(async entity =>
                    {
                        if (entity is IPlayerEntity other)
                        {
                            await SendCharacterAdditional(other.Connection);
                        }
                    });
                    GiveStatusPoints();
                    break;
                case EPoints.Experience:
                    if (value < 0 && Player.Experience <= -value)
                    {
                        Player.Experience = 0;
                    }
                    else
                    {
                        Player.Experience = (uint) (Player.Experience + value);
                    }

                    if (value > 0)
                    {
                        await CheckLevelUp();
                    }
                    
                    break;
                case EPoints.Gold:
                    var gold = Player.Gold + value;
                    Player.Gold = (uint) Math.Min(uint.MaxValue, Math.Max(0, gold));
                    break;
                case EPoints.St:
                    Player.St += (byte) value;
                    break;
                case EPoints.Dx:
                    Player.Dx += (byte) value;
                    break;
                case EPoints.Ht:
                    Player.Ht += (byte) value;
                    break;
                case EPoints.Iq:
                    Player.Iq += (byte) value;
                    break;
                case EPoints.Hp:
                    if (value <= 0)
                    {
                        //Setting the Hp to 0 does not register as killing the player
                        Health = 1;
                    }
                    else if(value > Player.MaxHealth)
                    {
                        Health = Player.MaxHealth;
                    }else
                    {
                        Health = value;
                    }
                    break;
                case EPoints.Sp:
                    if (value <= 0)
                    {
                        Mana = 0;
                    }
                    else if(value > Player.MaxMana)
                    {
                        Mana = Player.MaxMana;
                    }else
                    {
                        Mana = value;
                    }
                    break;
                case EPoints.StatusPoints:
                    Player.AvailableStatusPoints += (uint) value;

                    break;
                default:
                    _logger.LogError("Failed to add point to {Point}, unsupported", point);
                    break;
            }
        }

        public override async ValueTask SetPoint(EPoints point, uint value)
        {
            switch (point)
            {
                case EPoints.Level:
                    Player.Level = (byte) value;
                    await ForEachNearbyEntity(async entity =>
                    {
                        if (entity is IPlayerEntity other)
                        {
                            await SendCharacterAdditional(other.Connection);
                        }
                    });
                    GiveStatusPoints();
                    break;
                case EPoints.Experience:
                    Player.Experience = value;
                    await CheckLevelUp();
                    break;
                case EPoints.Gold:
                    Player.Gold = value;
                    break;
                default:
                    _logger.LogError("Failed to set point to {Point}, unsupported", point);
                    break;
            }
        }

        public override uint GetPoint(EPoints point)
        {
            var info = _jobManager.Get(Player.PlayerClass);
            switch (point)
            {
                case EPoints.Level:
                    return Player.Level;
                case EPoints.Experience:
                    return Player.Experience;
                case EPoints.NeededExperience:
                    return _experienceManager.GetNeededExperience(Player.Level);
                case EPoints.Hp:
                    return (uint) Health;
                case EPoints.Sp:
                    return (uint) Mana;
                case EPoints.MaxHp:
                    if (info == null)
                    {
                        _logger.LogWarning("Job not found: {Job}" , Player.PlayerClass);
                        return 0;
                    }

<<<<<<< HEAD
                    Player.MaxHealth = info.StartHp + info.HpPerHt * GetPoint(EPoints.Ht) + 
                                       info.HpPerLevel * GetPoint(EPoints.Level);
                    return (uint) Player.MaxHealth;
                case EPoints.MaxSp:
                    if(info == null)
                    {
                        _logger.LogWarning("Job not found: {Job}", Player.PlayerClass);
                        return 0;

                    }

                    Player.MaxMana = info.StartSp + info.SpPerIq * GetPoint(EPoints.Iq) +
                                     info.SpPerLevel * GetPoint(EPoints.Level);
                    return (uint) Player.MaxMana;
=======
                    return info.StartHp + info.HpPerHt * GetPoint(EPoints.Ht) +
                           info.HpPerLevel * GetPoint(EPoints.Level);
                case EPoints.MaxSp:
                    info = _jobManager.Get(Player.PlayerClass);
                    if (info == null)
                    {
                        _logger.LogWarning("Job not found: {Job}", Player.PlayerClass);
                        return 0;
                    }
                    return info.StartSp + info.SpPerIq * GetPoint(EPoints.Iq) +
                           info.SpPerLevel * GetPoint(EPoints.Level);
>>>>>>> 28d2cea1
                case EPoints.St:
                    return Player.St;
                case EPoints.Ht:
                    return Player.Ht;
                case EPoints.Dx:
                    return Player.Dx;
                case EPoints.Iq:
                    return Player.Iq;
                case EPoints.Gold:
                    return Player.Gold;
                case EPoints.MinWeaponDamage:
                {
                    var weapon = Inventory.EquipmentWindow.Weapon;
                    if (weapon == null)
                    {
                        return 0;
                    }

                    var item = _itemManager.GetItem(weapon.ItemId);
                    return (uint) (item.Values[3] + item.Values[5]);
                }
                case EPoints.MaxWeaponDamage:
                {
                    var weapon = Inventory.EquipmentWindow.Weapon;
                    if (weapon == null)
                    {
                        return 0;
                    }

                    var item = _itemManager.GetItem(weapon.ItemId);
                    return (uint) (item.Values[4] + item.Values[5]);
                }
                case EPoints.MinAttackDamage:
                    return CalculateAttackDamage(GetPoint(EPoints.MinWeaponDamage));
                case EPoints.MaxAttackDamage:
                    return CalculateAttackDamage(GetPoint(EPoints.MaxWeaponDamage));
                case EPoints.Defence:
                case EPoints.DefenceGrade:
                    return _defence;
                case EPoints.StatusPoints:
                    return Player.AvailableStatusPoints;
                default:
                    if (Enum.GetValues<EPoints>().Contains(point))
                    {
                        _logger.LogWarning("Point {Point} is not implemented on player", point);
                    }

                    return 0;
            }
        }

        private async Task Persist()
        {
            await QuickSlotBar.Persist();
            
            Player.PositionX = PositionX;
            Player.PositionY = PositionY;
            
            await _cacheManager.Set($"player:{Player.Id}", Player);
        }

        protected override async ValueTask OnNewNearbyEntity(IEntity entity)
        {
            await entity.ShowEntity(Connection);
        }

        protected override async ValueTask OnRemoveNearbyEntity(IEntity entity)
        {
            await entity.HideEntity(Connection);
        }

        public async Task DropItem(ItemInstance item, byte count)
        {
            if (count > item.Count)
            {
                return;
            }

            if (item.Count == count)
            {
                await RemoveItem(item);
                await SendRemoveItem(item.Window, (ushort) item.Position);
                await item.Set(_cacheManager, Guid.Empty, 0, 0);
            }
            else
            {
                item.Count -= count;
                await item.Persist(_cacheManager);
                
                await SendItem(item);

                item = _itemManager.CreateItem(_itemManager.GetItem(item.ItemId), count);
            }

            (Map as Map)?.AddGroundItem(item, PositionX, PositionY);
        }

        public async Task Pickup(IGroundItem groundItem)
        {
            var item = groundItem.Item;
            if (item.ItemId == 1)
            {
                await AddPoint(EPoints.Gold, (int) groundItem.Amount);
                await SendPoints();
                await Map.DespawnEntity(groundItem);

                return;
            }

            if (!await Inventory.PlaceItem(item))
            {
                await SendChatInfo("No inventory space left");
                return;
            }
            
            await SendItem(item);
            await Map.DespawnEntity(groundItem);
        }

        public async Task DropGold(uint amount)
        {
            // todo prevent crashing the server with dropping gold too often ;)
            
            if (amount > GetPoint(EPoints.Gold))
            {
                return; // We can't drop more gold than we have ^^
            }
            
            await AddPoint(EPoints.Gold, -(int)amount);
            await SendPoints();

            var item = _itemManager.CreateItem(_itemManager.GetItem(1), 1); // count will be overwritten as it's gold
            (Map as Map)?.AddGroundItem(item, PositionX, PositionY, amount); // todo add method to IMap interface when we have an item interface...
        }

        public async override ValueTask OnDespawn()
        {
            await Persist();
        }

        public ItemInstance GetItem(byte window, ushort position)
        {
            switch (window)
            {
                case (byte) WindowType.Inventory:
                    if (position >= Inventory.Size)
                    {
                        // Equipment
                        return Inventory.EquipmentWindow.GetItem(position);
                    }
                    else
                    {
                        // Inventory
                        return Inventory.GetItem(position);
                    }
            }

            return null;
        }

        public bool IsSpaceAvailable(ItemInstance item, byte window, ushort position)
        {
            switch (window)
            {
                case (byte) WindowType.Inventory:
                    if (position >= Inventory.Size)
                    {
                        // Equipment
                        // Make sure item fits in equipment window
                        if (IsEquippable(item) && Inventory.EquipmentWindow.IsSuitable(_itemManager, item, position))
                        {
                            return Inventory.EquipmentWindow.GetItem(position) == null;
                        }
                        
                        return false;
                    }
                    else
                    {
                        // Inventory
                        return Inventory.IsSpaceAvailable(item, position);
                    }
            }

            return false;
        }

        public bool IsEquippable(ItemInstance item)
        {
            var proto = _itemManager.GetItem(item.ItemId);
            if (proto == null)
            {
                // Proto for item not found
                return false;
            }

            if (proto.WearFlags == 0)
            {
                // No wear flags -> not wearable
                return false;
            }
            
            // Check anti flags
            var antiFlags = (EAntiFlags) proto.AntiFlags;
            if (antiFlags.HasFlag(AntiFlagClass))
            {
                return false;
            }

            if (antiFlags.HasFlag(AntiFlagGender))
            {
                return false;
            }

            // Check limits (level)
            foreach (var limit in proto.Limits)
            {
                if (limit.Type == (byte) ELimitType.Level)
                {
                    if (Player.Level < limit.Value)
                    {
                        return false;
                    }
                }
            }
            
            return true;
        }

        public async Task<bool> DestroyItem(ItemInstance item)
        {
            await RemoveItem(item);
            if (!await item.Destroy(_cacheManager))
            {
                return false;
            }

            await SendRemoveItem(item.Window, (ushort) item.Position);
            return true;
        }
        
        public async Task RemoveItem(ItemInstance item)
        {
            switch (item.Window)
            {
                case (byte) WindowType.Inventory:
                    if (item.Position >= Inventory.Size)
                    {
                        // Equipment
                        Inventory.EquipmentWindow.RemoveItem(item);
                        CalculateDefence();
                        await SendCharacterUpdate();
                        await SendPoints();
                    }
                    else
                    {
                        // Inventory
                        Inventory.RemoveItem(item);
                    }

                    break;
            }
        }

        public async Task SetItem(ItemInstance item, byte window, ushort position)
        {
            switch (window)
            {
                case (byte) WindowType.Inventory:
                    if (position >= Inventory.Size)
                    {
                        // Equipment
                        if (Inventory.EquipmentWindow.GetItem(position) == null)
                        {
                            Inventory.EquipmentWindow.SetItem(item, position);
                            await item.Set(_cacheManager, Player.Id, window, position);
                            CalculateDefence();
                            await SendCharacterUpdate();
                            await SendPoints();
                        }
                    }
                    else
                    {
                        // Inventory
                        await Inventory.PlaceItem(item, position);
                    } 
                    break;
            }
        }

        public override async Task ShowEntity(IConnection connection)
        {
            await SendCharacter(connection);
            await SendCharacterAdditional(connection);
        }

        public override async Task HideEntity(IConnection connection)
        {
            await connection.Send(new RemoveCharacter
            {
                Vid = Vid
            });
        }

        public async Task SendBasicData()
        {
            var details = new CharacterDetails
            {
                Vid = Vid,
                Name = Player.Name,
                Class = Player.PlayerClass,
                PositionX = PositionX,
                PositionY = PositionY,
                Empire = 1
            };
            await Connection.Send(details);
        }

        public async Task SendPoints()
        {
            var points = new CharacterPoints();
            for (var i = 0; i < points.Points.Length; i++)
            {
                points.Points[i] = GetPoint((EPoints) i);
            }
            await Connection.Send(points);
        }

        public async Task SendInventory()
        {
            foreach (var item in Inventory.Items)
            {
                await SendItem(item);
            }

            await Inventory.EquipmentWindow.Send(this);
        }

        public async Task SendItem(ItemInstance item)
        {
            Debug.Assert(item.PlayerId == Player.Id);
            
            var p = new SetItem {
                Window = item.Window,
                Position = (ushort)item.Position,
                ItemId = item.ItemId,
                Count = item.Count
            };
            await Connection.Send(p);
        }

        public async Task SendRemoveItem(byte window, ushort position)
        {
            await Connection.Send(new SetItem {
                Window = window,
                Position = position,
                ItemId = 0,
                Count = 0
            });
        }

        public async Task SendCharacter(IConnection connection)
        {
            await connection.Send(new SpawnCharacter
            {
                Vid = Vid,
                CharacterType = (byte) EEntityType.Player,
                Angle = 0,
                PositionX = PositionX,
                PositionY = PositionY,
                Class = Player.PlayerClass,
                MoveSpeed = MovementSpeed,
                AttackSpeed = _attackSpeed
            });
        }

        public async Task SendCharacterAdditional(IConnection connection)
        {
            await connection.Send(new CharacterInfo
            {
                Vid = Vid,
                Name = Player.Name,
                Empire = 1, // todo
                Level = Player.Level,
                Parts = new ushort[] {
                    (ushort)(Inventory.EquipmentWindow.Body?.ItemId ?? 0), 
                    (ushort)(Inventory.EquipmentWindow.Weapon?.ItemId ?? 0), 
                    0, 
                    (ushort)(Inventory.EquipmentWindow.Hair?.ItemId ?? 0)
                }
            });
        }

        public async Task SendCharacterUpdate()
        {
            var packet = new CharacterUpdate {
                Vid = Vid,
                Parts = new ushort[] {
                    (ushort) (Inventory.EquipmentWindow.Body?.ItemId ?? 0),
                    (ushort) (Inventory.EquipmentWindow.Weapon?.ItemId ?? 0), 0,
                    (ushort) (Inventory.EquipmentWindow.Hair?.ItemId ?? 0)
                },
                MoveSpeed = MovementSpeed,
                AttackSpeed = _attackSpeed
            };
            
            await Connection.Send(packet);
            
            await ForEachNearbyEntity(async entity =>
            {
                if (entity is PlayerEntity p)
                {
                    await p.Connection.Send(packet);
                }
            });
        }

        public async Task SendChatMessage(string message)
        {
            var chat = new ChatOutcoming
            {
                MessageType = ChatMessageTypes.Normal,
                Vid = Vid,
                Empire = 1,
                Message = message
            };
            await Connection.Send(chat);
        }
		
        public async Task SendChatCommand(string message)
        {
            var chat = new ChatOutcoming
            {
                MessageType = ChatMessageTypes.Command,
                Vid = 0,
                Empire = 1,
                Message = message
            };
            await Connection.Send(chat);
        }
		
        public async Task SendChatInfo(string message)
        {
            var chat = new ChatOutcoming
            {
                MessageType = ChatMessageTypes.Info,
                Vid = 0,
                Empire = 1,
                Message = message
            };
            await Connection.Send(chat);
        }

        public async Task SendTarget()
        {
            var packet = new SetTarget();
            if (Target != null)
            {
                packet.TargetVid = Target.Vid;
                packet.Percentage = Target.HealthPercentage;
            }
            await Connection.Send(packet);
        }
        
        public async Task Show(IConnection connection)
        {
            await SendCharacter(connection);
            await SendCharacterAdditional(connection);
        }

        public void Disconnect()
        {
            Connection.Close();
        }

        public override string ToString()
        {
            return Player.Name + "(Player)";
        }
    }
}<|MERGE_RESOLUTION|>--- conflicted
+++ resolved
@@ -596,22 +596,6 @@
                         return 0;
                     }
 
-<<<<<<< HEAD
-                    Player.MaxHealth = info.StartHp + info.HpPerHt * GetPoint(EPoints.Ht) + 
-                                       info.HpPerLevel * GetPoint(EPoints.Level);
-                    return (uint) Player.MaxHealth;
-                case EPoints.MaxSp:
-                    if(info == null)
-                    {
-                        _logger.LogWarning("Job not found: {Job}", Player.PlayerClass);
-                        return 0;
-
-                    }
-
-                    Player.MaxMana = info.StartSp + info.SpPerIq * GetPoint(EPoints.Iq) +
-                                     info.SpPerLevel * GetPoint(EPoints.Level);
-                    return (uint) Player.MaxMana;
-=======
                     return info.StartHp + info.HpPerHt * GetPoint(EPoints.Ht) +
                            info.HpPerLevel * GetPoint(EPoints.Level);
                 case EPoints.MaxSp:
@@ -623,7 +607,6 @@
                     }
                     return info.StartSp + info.SpPerIq * GetPoint(EPoints.Iq) +
                            info.SpPerLevel * GetPoint(EPoints.Level);
->>>>>>> 28d2cea1
                 case EPoints.St:
                     return Player.St;
                 case EPoints.Ht:
