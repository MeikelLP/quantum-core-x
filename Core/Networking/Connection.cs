--- conflicted
+++ resolved
@@ -29,11 +29,7 @@
 
         public async void Start()
         {
-<<<<<<< HEAD
             Log.Information($"New connection from {_client.Client.RemoteEndPoint}");
-=======
-            Console.WriteLine("New connection from " + _client.Client.RemoteEndPoint);
->>>>>>> 135536c6
 
             var stream = _client.GetStream();
             _writer = new BinaryWriter(stream);
@@ -46,15 +42,9 @@
                 try
                 {
                     var read = await stream.ReadAsync(buffer, 0, 1);
-<<<<<<< HEAD
                     if(read != 1)
                     {
                         Log.Information("Failed to read, closing connection");
-=======
-                    if (read != 1)
-                    {
-                        Console.WriteLine("Failed to read, closing connection");
->>>>>>> 135536c6
                         _client.Close();
                         break;
                     }
@@ -69,14 +59,9 @@
 
                     var data = new byte[packetDetails.Size - 1];
                     read = await stream.ReadAsync(data, 0, data.Length);
-<<<<<<< HEAD
+
                     if(read != data.Length) {
                         Log.Information("Failed to read, closing connection");
-=======
-                    if (read != data.Length)
-                    {
-                        Console.WriteLine("Failed to read, closing connection");
->>>>>>> 135536c6
                         _client.Close();
                         break;
                     }
