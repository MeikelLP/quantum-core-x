using System;
using System.Collections.Generic;
using System.Diagnostics;
using System.Linq;
using System.Net;
using System.Net.Sockets;
using System.Reflection;
using QuantumCore.Core.Packets;
using Serilog;

namespace QuantumCore.Core.Networking
{
    public class Server
    {
        private readonly List<Func<Connection, bool>> _connectionListeners = new List<Func<Connection, bool>>();
        private readonly Dictionary<Guid, Connection> _connections = new Dictionary<Guid, Connection>();
        private readonly Dictionary<byte, PacketCache> _incomingPackets = new Dictionary<byte, PacketCache>();
        private readonly List<Type> _incomingTypes = new List<Type>();
        private readonly Dictionary<byte, Delegate> _listeners = new Dictionary<byte, Delegate>();
        private readonly Dictionary<byte, PacketCache> _outgoingPackets = new Dictionary<byte, PacketCache>();
        private readonly List<Type> _outgoingTypes = new List<Type>();
        private readonly Stopwatch _serverTimer = new Stopwatch();
        private readonly TcpListener _listener;

        public Server(int port, string bindIp = "0.0.0.0")
        {
            // Start server timer
            _serverTimer.Start();

            var localAddr = IPAddress.Parse(bindIp);
            _listener = new TcpListener(localAddr, port);

            // Register Core Features
            RegisterNamespace("QuantumCore.Core.Packets");
            RegisterListener<GCHandshake>((connection, packet) => connection.HandleHandshake(packet));
        }

        public Random Random { get; } = new Random();

        public long ServerTime => _serverTimer.ElapsedMilliseconds;

        internal void RemoveConnection(Connection connection)
        {
            _connections.Remove(connection.Id);
        }

        public async void Start()
        {
            _listener.Start();

            while (true)
                try
                {
                    var client = await _listener.AcceptTcpClientAsync();
                    var connection = new Connection(client, this);
                    _connections.Add(connection.Id, connection);

                    connection.Start();
<<<<<<< HEAD
                } catch(Exception e) {
                    Log.Fatal(e.Message);
=======
                }
                catch (Exception e)
                {
                    Console.WriteLine(e.Message);
>>>>>>> 135536c6
                }
        }

        public void RegisterListener<T>(Func<Connection, T, bool> listener)
        {
            var packet = _incomingPackets.Where(p => p.Value.Type == typeof(T)).Select(p => p.Value).First();
            _listeners[packet.Header] = listener;
        }

        public void RegisterNewConnectionListener(Func<Connection, bool> listener)
        {
            _connectionListeners.Add(listener);
        }

        public void CallListener(Connection connection, object packet)
        {
            var header = _incomingPackets.Where(p => p.Value.Type == packet.GetType()).Select(p => p.Value.Header)
                .First();
            if (!_listeners.ContainsKey(header)) return;

            var del = _listeners[header];
            del.DynamicInvoke(connection, packet);
        }

        public void CallConnectionListener(Connection connection)
        {
            foreach (var listener in _connectionListeners) listener(connection);
        }

        public void RegisterNamespace(string space, Assembly assembly = null)
        {
            if (assembly == null) assembly = Assembly.GetAssembly(typeof(Server));

            var types = assembly.GetTypes().Where(t => string.Equals(t.Namespace, space, StringComparison.Ordinal))
                .Where(t => t.GetCustomAttribute<Packet>() != null).ToArray();
            foreach (var type in types)
            {
                Log.Information($"Register Packet {type.Name}");
                var packet = type.GetCustomAttribute<Packet>();
                if (packet.Direction.HasFlag(EDirection.Incoming))
                {
                    if (_incomingPackets.ContainsKey(packet.Header))
                    {
<<<<<<< HEAD
                        Log.Information($"Header 0x{packet.Header} is already in use for incoming packets. ({type.Name} & {_incomingPackets[packet.Header].Type.Name})");
=======
                        Console.WriteLine(
                            $"Header 0x{packet.Header} is already in use for incoming packets. ({type.Name} & {_incomingPackets[packet.Header].Type.Name})");
>>>>>>> 135536c6
                    }
                    else
                    {
                        _incomingPackets.Add(packet.Header, new PacketCache(packet.Header, type));
                        _incomingTypes.Add(type);
                    }
                }

                if (packet.Direction.HasFlag(EDirection.Outgoing))
                {
                    if (_outgoingPackets.ContainsKey(packet.Header))
                    {
<<<<<<< HEAD
                        Log.Information($"Header 0x{packet.Header} is already in use for outgoing packets. ({type.Name} & {_outgoingPackets[packet.Header].Type.Name})");
=======
                        Console.WriteLine(
                            $"Header 0x{packet.Header} is already in use for outgoing packets. ({type.Name} & {_outgoingPackets[packet.Header].Type.Name})");
>>>>>>> 135536c6
                    }
                    else
                    {
                        _outgoingPackets.Add(packet.Header, new PacketCache(packet.Header, type));
                        _outgoingTypes.Add(type);
                    }
                }
            }
        }

        public bool IsRegisteredOutgoing(Type packet)
        {
            return _outgoingTypes.Contains(packet);
        }

        public PacketCache GetOutgoingPacket(byte header)
        {
            return !_outgoingPackets.ContainsKey(header) ? null : _outgoingPackets[header];
        }

        public PacketCache GetIncomingPacket(byte header)
        {
            return !_incomingPackets.ContainsKey(header) ? null : _incomingPackets[header];
        }
    }
}<|MERGE_RESOLUTION|>--- conflicted
+++ resolved
@@ -56,15 +56,8 @@
                     _connections.Add(connection.Id, connection);
 
                     connection.Start();
-<<<<<<< HEAD
                 } catch(Exception e) {
                     Log.Fatal(e.Message);
-=======
-                }
-                catch (Exception e)
-                {
-                    Console.WriteLine(e.Message);
->>>>>>> 135536c6
                 }
         }
 
@@ -108,12 +101,7 @@
                 {
                     if (_incomingPackets.ContainsKey(packet.Header))
                     {
-<<<<<<< HEAD
                         Log.Information($"Header 0x{packet.Header} is already in use for incoming packets. ({type.Name} & {_incomingPackets[packet.Header].Type.Name})");
-=======
-                        Console.WriteLine(
-                            $"Header 0x{packet.Header} is already in use for incoming packets. ({type.Name} & {_incomingPackets[packet.Header].Type.Name})");
->>>>>>> 135536c6
                     }
                     else
                     {
@@ -126,12 +114,7 @@
                 {
                     if (_outgoingPackets.ContainsKey(packet.Header))
                     {
-<<<<<<< HEAD
                         Log.Information($"Header 0x{packet.Header} is already in use for outgoing packets. ({type.Name} & {_outgoingPackets[packet.Header].Type.Name})");
-=======
-                        Console.WriteLine(
-                            $"Header 0x{packet.Header} is already in use for outgoing packets. ({type.Name} & {_outgoingPackets[packet.Header].Type.Name})");
->>>>>>> 135536c6
                     }
                     else
                     {
