using System;
using System.Collections.Concurrent;
using System.Collections.Generic;
using System.Diagnostics;
using System.Linq;
using System.Net;
using System.Net.Sockets;
using System.Reflection;
using System.Threading;
using System.Threading.Tasks;
using Microsoft.Extensions.DependencyInjection;
using Microsoft.Extensions.Hosting;
using Microsoft.Extensions.Logging;
using Microsoft.Extensions.Options;
using QuantumCore.API;
using QuantumCore.API.PluginTypes;
using QuantumCore.Core.Packets;
using QuantumCore.Extensions;

namespace QuantumCore.Core.Networking
{
    public abstract class ServerBase<T> : BackgroundService, IServerBase
        where T : IConnection
    {
        private readonly ILogger _logger;
        protected IPacketManager PacketManager { get; }
        private readonly List<Func<IConnection, Task<bool>>> _connectionListeners = new();
        private readonly ConcurrentDictionary<Guid, IConnection> _connections = new();
        private readonly Dictionary<ushort, IPacketHandler> _listeners = new();
        private readonly Stopwatch _serverTimer = new();
        private readonly CancellationTokenSource _stoppingToken = new();
        protected TcpListener Listener { get; }

        private readonly IServiceProvider _serviceProvider;
        private readonly PluginExecutor _pluginExecutor;
        private readonly IEnumerable<IPacketHandler> _packetHandlers;
        private readonly string _serverMode;

        public int Port { get; }

        public ServerBase(IPacketManager packetManager, ILogger logger, PluginExecutor pluginExecutor,
            IServiceProvider serviceProvider, IEnumerable<IPacketHandler> packetHandlers, string mode,
            IOptions<HostingOptions> hostingOptions)
        {
            _logger = logger;
            _pluginExecutor = pluginExecutor;
            _serviceProvider = serviceProvider;
            _packetHandlers = packetHandlers;
            _serverMode = mode;
            PacketManager = packetManager;
            Port = hostingOptions.Value.Port;
            
            // Start server timer
            _serverTimer.Start();
            
            var localAddr = IPAddress.Parse(hostingOptions.Value.IpAddress);
            Listener = new TcpListener(localAddr, Port);

            _logger.LogInformation("Initialize tcp server listening on {IP}:{Port}", localAddr, Port);

            // Register Core Features
            PacketManager.RegisterNamespace("QuantumCore.Core.Packets");
<<<<<<< HEAD
            var cfg = serviceProvider.GetRequiredService<IConfiguration>();
            Services = new ServiceCollection()
                .AddCoreServices(serviceProvider.GetRequiredService<IPluginCatalog>())
                .AddSingleton(_ => cfg)
                .Replace(new ServiceDescriptor(typeof(IPacketManager), _ => packetManager, ServiceLifetime.Singleton));
=======
>>>>>>> 36b6b6ae
        }

        public long ServerTime => _serverTimer.ElapsedMilliseconds;

        public async Task RemoveConnection(IConnection connection)
        {
            _connections.Remove(connection.Id, out _);
            
            await _pluginExecutor.ExecutePlugins<IConnectionLifetimeListener>(_logger, x => x.OnDisconnectedAsync(_stoppingToken.Token));
        }

        public override Task StartAsync(CancellationToken token)
        {
            base.StartAsync(token);
            _logger.LogInformation("Start listening for connections...");

            Listener.Start();
            Listener.BeginAcceptTcpClient(OnClientAccepted, Listener);

            return Task.CompletedTask;
        }

        private async void OnClientAccepted(IAsyncResult ar)
        {
            var listener = (TcpListener) ar.AsyncState;
            var client = listener!.EndAcceptTcpClient(ar);
            
            // will dispose once connection finished executing (canceled or disconnect) 
            await using var scope = _serviceProvider.CreateAsyncScope();

            // cannot inject tcp client here
            var connection = ActivatorUtilities.CreateInstance<T>(scope.ServiceProvider, client, (IServerBase) this);
            _connections.TryAdd(connection.Id, connection);
            
            await _pluginExecutor.ExecutePlugins<IConnectionLifetimeListener>(_logger, x => x.OnConnectedAsync(_stoppingToken.Token));

            // accept new connections on another thread
            Listener.BeginAcceptTcpClient(OnClientAccepted, Listener);
            
            await connection.StartAsync(_stoppingToken.Token);
            await connection.ExecuteTask.ConfigureAwait(false);
        }

        public async Task ForAllConnections(Func<IConnection, Task> callback)
        {
            foreach (var connection in _connections.Values)
            {
                await callback(connection);
            }
        }

        public void RegisterNewConnectionListener(Func<IConnection, Task<bool>> listener)
        {
            _connectionListeners.Add(listener);
        }

        public async Task CallListener(IConnection connection, object packet)
        {
            var header = PacketManager.IncomingPackets.First(p => p.Value.Type == packet.GetType());
            if (!_listeners.ContainsKey(header.Key))
            {
                _logger.LogWarning("Don't know how to handle header {Header}", header.Key);
                return;
            }

            var handler = _listeners[header.Key];
            var handlerType = handler.GetType();
            var packetType = handlerType.GetPacketType();
            
            // TODO caching
            object context;
            if (_serverMode == "game")
            {
                context = GetGameContextPacket(connection, packet, packetType);
            }
            else if (_serverMode == "auth")
            {
                context = GetAuthContextPacket(connection, packet, packetType);
            }
            else
            {
                throw new ArgumentException("Unknown server mode");
            }

            try
            {
                var handlerExecuteMethod = handlerType.GetMethod("ExecuteAsync")!;
                await (Task) handlerExecuteMethod.Invoke(handler, new[] { context, new CancellationToken() })!;
            }
            catch (Exception e)
            {
                _logger.LogError(e, "Failed to execute packet handler");
            }
        }

        private static object GetGameContextPacket(IConnection connection, object packet, Type packetType)
        {
            var contextPacketProperty = typeof(GamePacketContext<>).MakeGenericType(packetType)
                .GetProperty(nameof(GamePacketContext<object>.Packet))!;
            var contextConnectionProperty = typeof(GamePacketContext<>).MakeGenericType(packetType)
                .GetProperty(nameof(GamePacketContext<object>.Connection))!;

            var context = Activator.CreateInstance(typeof(GamePacketContext<>).MakeGenericType(packetType));
            contextPacketProperty.SetValue(context, packet);
            contextConnectionProperty.SetValue(context, connection);
            return context;
        }

        private static object GetAuthContextPacket(IConnection connection, object packet, Type packetType)
        {
            var contextPacketProperty = typeof(AuthPacketContext<>).MakeGenericType(packetType)
                .GetProperty(nameof(AuthPacketContext<object>.Packet))!;
            var contextConnectionProperty = typeof(AuthPacketContext<>).MakeGenericType(packetType)
                .GetProperty(nameof(AuthPacketContext<object>.Connection))!;

            var context = Activator.CreateInstance(typeof(AuthPacketContext<>).MakeGenericType(packetType));
            contextPacketProperty.SetValue(context, packet);
            contextConnectionProperty.SetValue(context, connection);
            return context;
        }

        public void CallConnectionListener(IConnection connection)
        {
            foreach (var listener in _connectionListeners) listener(connection);
        }

        protected void StartListening()
        {
            Listener.Start();
            Listener.BeginAcceptTcpClient(OnClientAccepted, Listener);
        }

        public void RegisterListeners()
        {
            var handlers = _packetHandlers.Where(x => x
                    .GetType()
                    .GetInterfaces()
                    .Where(i => i.IsGenericType)
                    .Any(i => _serverMode == "auth"
                ? i.GetGenericTypeDefinition() == typeof(IAuthPacketHandler<>)
                : i.GetGenericTypeDefinition() == typeof(IGamePacketHandler<>)))
                .ToArray();
            foreach (var packetHandler in handlers)
            {
                var packetType = packetHandler.GetType().GetPacketType();

                if (packetType is null)
                {
                    _logger.LogWarning("Base interface did not match {BaseInterface} this should not happen", nameof(IPacketHandler));
                    continue;
                }
                
                var packetDescription = packetType.GetCustomAttribute<PacketAttribute>();
                if (packetDescription is null)
                {
                    _logger.LogWarning("Packet type {Type} is missing a {AttributeTypeName}", packetType.Name, nameof(PacketAttribute));
                    continue;
                }
                
                var subPacketDescription = packetType.GetCustomAttribute<SubPacketAttribute>();
                if (subPacketDescription is not null)
                {
                    _listeners.Add((ushort)(packetDescription.Header << 8 | subPacketDescription.SubHeader), packetHandler);
                }
                else
                {
                    _listeners.Add(packetDescription.Header, packetHandler);
                }
            }
        }

        public async override Task StopAsync(CancellationToken cancellationToken)
        {
            _stoppingToken.Cancel();
            await base.StopAsync(cancellationToken);
        }
    }
}<|MERGE_RESOLUTION|>--- conflicted
+++ resolved
@@ -60,14 +60,6 @@
 
             // Register Core Features
             PacketManager.RegisterNamespace("QuantumCore.Core.Packets");
-<<<<<<< HEAD
-            var cfg = serviceProvider.GetRequiredService<IConfiguration>();
-            Services = new ServiceCollection()
-                .AddCoreServices(serviceProvider.GetRequiredService<IPluginCatalog>())
-                .AddSingleton(_ => cfg)
-                .Replace(new ServiceDescriptor(typeof(IPacketManager), _ => packetManager, ServiceLifetime.Singleton));
-=======
->>>>>>> 36b6b6ae
         }
 
         public long ServerTime => _serverTimer.ElapsedMilliseconds;
