--- conflicted
+++ resolved
@@ -15,18 +15,11 @@
 using QuantumCore.API;
 using QuantumCore.API.PluginTypes;
 using QuantumCore.Extensions;
-<<<<<<< HEAD
 using QuantumCore.Networking;
 
 namespace QuantumCore.Core.Networking
 {
     public abstract class ServerBase<T> : BackgroundService, IServerBase 
-=======
-
-namespace QuantumCore.Core.Networking
-{
-    public abstract class ServerBase<T> : BackgroundService, IServerBase
->>>>>>> 36b6b6ae
         where T : IConnection
     {
         private readonly ILogger _logger;
@@ -38,10 +31,6 @@
         private readonly CancellationTokenSource _stoppingToken = new();
         protected TcpListener Listener { get; }
 
-<<<<<<< HEAD
-=======
-        private readonly IServiceProvider _serviceProvider;
->>>>>>> 36b6b6ae
         private readonly PluginExecutor _pluginExecutor;
         private readonly IServiceProvider _serviceProvider;
         private readonly IEnumerable<IPacketHandler> _packetHandlers;
@@ -68,12 +57,6 @@
             Listener = new TcpListener(localAddr, Port);
 
             _logger.LogInformation("Initialize tcp server listening on {IP}:{Port}", localAddr, Port);
-<<<<<<< HEAD
-=======
-
-            // Register Core Features
-            PacketManager.RegisterNamespace("QuantumCore.Core.Packets");
->>>>>>> 36b6b6ae
         }
 
         public long ServerTime => _serverTimer.ElapsedMilliseconds;
