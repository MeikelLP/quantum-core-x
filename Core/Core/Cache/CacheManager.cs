--- conflicted
+++ resolved
@@ -13,11 +13,7 @@
         private readonly ILogger<CacheManager> _logger;
         private readonly RedisDB _redis;
 
-<<<<<<< HEAD
-        public CacheManager(IDbConnection db, ILogger<CacheManager> logger, IOptions<GeneralOptions> options)
-=======
         public CacheManager(IDbConnection db, ILogger<CacheManager> logger, IOptions<CacheOptions> options)
->>>>>>> d9f4323e
         {
             _db = db;
             _logger = logger;
