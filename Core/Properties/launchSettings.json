{
    "$schema": "http://json.schemastore.org/launchsettings.json",
    "profiles": {
        "Game": {
            "commandName": "Project",
            "commandLineArgs": "game --redis-host localhost --game-database-host localhost --game-database-user root --game-database-password supersecure.123 --account-database-host localhost --account-database-user root --account-database-password supersecure.123"
        },
        "Auth": {
            "commandName": "Project",
            "commandLineArgs": "auth --redis-host localhost --game-database-host localhost --game-database-user root --game-database-password supersecure.123 --account-database-host localhost --account-database-user root --account-database-password supersecure.123"
        },
<<<<<<< HEAD
        "Generator": {
            "commandName": "DebugRoslynComponent",
            "targetProject": "../Core.Networking.Generator/Core.Networking.Generator.csproj"
=======
        "Migrate": {
            "commandName": "Project",
            "commandLineArgs": "migrate --redis-host localhost --game-database-host localhost --game-database-user root --game-database-password supersecure.123 --account-database-host localhost --account-database-user root --account-database-password supersecure.123"
>>>>>>> 79fbef4f
        }
    }
}<|MERGE_RESOLUTION|>--- conflicted
+++ resolved
@@ -9,15 +9,9 @@
             "commandName": "Project",
             "commandLineArgs": "auth --redis-host localhost --game-database-host localhost --game-database-user root --game-database-password supersecure.123 --account-database-host localhost --account-database-user root --account-database-password supersecure.123"
         },
-<<<<<<< HEAD
-        "Generator": {
-            "commandName": "DebugRoslynComponent",
-            "targetProject": "../Core.Networking.Generator/Core.Networking.Generator.csproj"
-=======
         "Migrate": {
             "commandName": "Project",
             "commandLineArgs": "migrate --redis-host localhost --game-database-host localhost --game-database-user root --game-database-password supersecure.123 --account-database-host localhost --account-database-user root --account-database-password supersecure.123"
->>>>>>> 79fbef4f
         }
     }
 }