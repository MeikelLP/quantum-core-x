﻿using System.Data;
using System.Reflection;
using Microsoft.Extensions.Configuration;
using Microsoft.Extensions.DependencyInjection;
using Microsoft.Extensions.Logging;
<<<<<<< HEAD
using Microsoft.Extensions.Options;
using MySqlConnector;
using QuantumCore.API.Data;
using QuantumCore.API.PluginTypes;
using QuantumCore.Core.Cache;
using QuantumCore.Database.Repositories;
=======
using QuantumCore.API.PluginTypes;
>>>>>>> 20be14bd
using QuantumCore.Networking;
using Serilog;
using Weikio.PluginFramework.Abstractions;
using Weikio.PluginFramework.Microsoft.DependencyInjection;

namespace QuantumCore.Extensions;

public static class ServiceExtensions
{
    private const string MessageTemplate = "[{Timestamp:HH:mm:ss.fff}][{Level:u3}]{Message:lj} " +
                                           "{NewLine:1}{Exception:1}";

<<<<<<< HEAD
    public static IServiceCollection AddQuantumCoreDatabase(this IServiceCollection services)
    {
        services.AddOptions<DatabaseOptions>()
            .BindConfiguration("Database")
            .ValidateDataAnnotations();
        services.AddSingleton<IEmpireRepository, EmpireRepository>();
        services.AddSingleton<IItemRepository, ItemRepository>();
        services.AddSingleton<IPlayerRepository, PlayerRepository>();
        services.AddSingleton<IAccountRepository, AccountRepository>();
        services.AddSingleton<IAccountManager, AccountManager>();
        services.AddSingleton<IPlayerManager, PlayerManager>();
        services.AddSingleton<ICommandPermissionRepository, CommandPermissionRepository>();
        services.AddTransient<IDbConnection>(provider =>
        {
            var options = provider.GetRequiredService<IOptions<DatabaseOptions>>().Value;
            return new MySqlConnection(options.ConnectionString);
        });

        return services;
    }
    public static IServiceCollection AddQuantumCoreCache(this IServiceCollection services)
    {
        services.AddOptions<CacheOptions>()
            .BindConfiguration("Cache")
            .ValidateDataAnnotations();
        services.AddSingleton<ICacheManager, CacheManager>();

        return services;
    }

=======
    /// <summary>
    /// Services required by Auth & Game
    /// </summary>
    /// <param name="services"></param>
    /// <param name="pluginCatalog"></param>
    /// <returns></returns>
>>>>>>> 20be14bd
    public static IServiceCollection AddCoreServices(this IServiceCollection services, IPluginCatalog pluginCatalog, IConfiguration configuration)
    {
        services.AddOptions<HostingOptions>()
            .BindConfiguration("Hosting")
            .ValidateDataAnnotations();
        services.AddCustomLogging(configuration);
        services.AddSingleton<IPacketManager>(provider =>
        {
            var packetTypes = AppDomain.CurrentDomain.GetAssemblies().SelectMany(x => x.ExportedTypes)
                .Where(x => x.IsAssignableTo(typeof(IPacketSerializable)) &&
                            x.GetCustomAttribute<PacketAttribute>()?.Direction.HasFlag(EDirection.Incoming) == true)
                .OrderBy(x => x.FullName)
                .ToArray();
            var handlerTypes = AppDomain.CurrentDomain.GetAssemblies().SelectMany(x => x.ExportedTypes)
                .Where(x =>
                    x.IsAssignableTo(typeof(IPacketHandler)) &&
                    x is { IsClass: true, IsAbstract: false, IsInterface: false })
                .OrderBy(x => x.FullName)
                .ToArray();
            return ActivatorUtilities.CreateInstance<PacketManager>(provider, new object[] { (IEnumerable<Type>)packetTypes, handlerTypes });
        });
        services.AddSingleton<IPacketReader, PacketReader>();
        services.AddSingleton<PluginExecutor>();
        services.AddPluginFramework()
            .AddPluginCatalog(pluginCatalog)
            .AddPluginType<ISingletonPlugin>()
            .AddPluginType<IConnectionLifetimeListener>()
            .AddPluginType<IGameTickListener>()
            .AddPluginType<IPacketOperationListener>()
            .AddPluginType<IGameEntityLifetimeListener>();

        return services;
    }

    private static IServiceCollection AddCustomLogging(this IServiceCollection services, IConfiguration configuration)
    {
        var config = new LoggerConfiguration();

        // add minimum log level for the instances
#if DEBUG
        config.MinimumLevel.Verbose();
#else
            config.MinimumLevel.Information();
#endif

        // add destructuring for entities
        config.Destructure.ToMaximumDepth(4)
            .Destructure.ToMaximumCollectionCount(10)
            .Destructure.ToMaximumStringLength(100);

        // add environment variable
        config.Enrich.WithEnvironmentUserName()
            .Enrich.WithMachineName();

        // add process information
        config.Enrich.WithProcessId()
            .Enrich.WithProcessName();

        // add assembly information
        // TODO: uncomment if needed
        /* config.Enrich.WithAssemblyName() // {AssemblyName}
            .Enrich.WithAssemblyVersion(true) // {AssemblyVersion}
            .Enrich.WithAssemblyInformationalVersion(); */

        // add exception information
        config.Enrich.WithExceptionData();

        // sink to console
        config.WriteTo.Console(outputTemplate: MessageTemplate);

        // sink to rolling file
        config.WriteTo.RollingFile($"{Directory.GetCurrentDirectory()}/logs/api.log",
            fileSizeLimitBytes: 10 * 1024 * 1024,
            buffered: true,
            outputTemplate: MessageTemplate);

        config.ReadFrom.Configuration(configuration);

        // finally, create the logger
        services.AddLogging(x =>
        {
            x.ClearProviders();
            x.AddSerilog(config.CreateLogger());
        });
        return services;
    }
}<|MERGE_RESOLUTION|>--- conflicted
+++ resolved
@@ -3,16 +3,11 @@
 using Microsoft.Extensions.Configuration;
 using Microsoft.Extensions.DependencyInjection;
 using Microsoft.Extensions.Logging;
-<<<<<<< HEAD
 using Microsoft.Extensions.Options;
 using MySqlConnector;
 using QuantumCore.API.Data;
 using QuantumCore.API.PluginTypes;
-using QuantumCore.Core.Cache;
-using QuantumCore.Database.Repositories;
-=======
-using QuantumCore.API.PluginTypes;
->>>>>>> 20be14bd
+using QuantumCore.Caching;
 using QuantumCore.Networking;
 using Serilog;
 using Weikio.PluginFramework.Abstractions;
@@ -25,19 +20,18 @@
     private const string MessageTemplate = "[{Timestamp:HH:mm:ss.fff}][{Level:u3}]{Message:lj} " +
                                            "{NewLine:1}{Exception:1}";
 
-<<<<<<< HEAD
+    /// <summary>
+    /// Services required by Auth & Game
+    /// </summary>
+    /// <param name="services"></param>
+    /// <param name="pluginCatalog"></param>
+    /// <returns></returns>
     public static IServiceCollection AddQuantumCoreDatabase(this IServiceCollection services)
     {
         services.AddOptions<DatabaseOptions>()
             .BindConfiguration("Database")
             .ValidateDataAnnotations();
-        services.AddSingleton<IEmpireRepository, EmpireRepository>();
-        services.AddSingleton<IItemRepository, ItemRepository>();
-        services.AddSingleton<IPlayerRepository, PlayerRepository>();
-        services.AddSingleton<IAccountRepository, AccountRepository>();
-        services.AddSingleton<IAccountManager, AccountManager>();
         services.AddSingleton<IPlayerManager, PlayerManager>();
-        services.AddSingleton<ICommandPermissionRepository, CommandPermissionRepository>();
         services.AddTransient<IDbConnection>(provider =>
         {
             var options = provider.GetRequiredService<IOptions<DatabaseOptions>>().Value;
@@ -56,14 +50,6 @@
         return services;
     }
 
-=======
-    /// <summary>
-    /// Services required by Auth & Game
-    /// </summary>
-    /// <param name="services"></param>
-    /// <param name="pluginCatalog"></param>
-    /// <returns></returns>
->>>>>>> 20be14bd
     public static IServiceCollection AddCoreServices(this IServiceCollection services, IPluginCatalog pluginCatalog, IConfiguration configuration)
     {
         services.AddOptions<HostingOptions>()
