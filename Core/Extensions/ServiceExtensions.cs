--- conflicted
+++ resolved
@@ -1,36 +1,20 @@
-<<<<<<< HEAD
-﻿using System;
+using System;
 using System.Data;
 using System.IO;
 using System.Linq;
 using System.Reflection;
 using Microsoft.Extensions.Configuration;
-=======
-﻿using System.Data;
-using System.IO;
->>>>>>> d9f4323e
 using Microsoft.Extensions.DependencyInjection;
 using Microsoft.Extensions.Logging;
 using Microsoft.Extensions.Options;
 using MySqlConnector;
-<<<<<<< HEAD
 using QuantumCore.API;
 using QuantumCore.API.Game.World;
-=======
->>>>>>> d9f4323e
 using QuantumCore.API.PluginTypes;
 using QuantumCore.Core.Cache;
 using QuantumCore.Core.Logging.Enrichers;
 using QuantumCore.Core.Networking;
-<<<<<<< HEAD
-using QuantumCore.Game;
-using QuantumCore.Game.Commands;
-using QuantumCore.Game.PlayerUtils;
-using QuantumCore.Game.Quest;
-using QuantumCore.Game.World;
 using QuantumCore.Networking;
-=======
->>>>>>> d9f4323e
 using Serilog;
 using Weikio.PluginFramework.Abstractions;
 
@@ -41,109 +25,16 @@
     private const string MessageTemplate = "[{Timestamp:HH:mm:ss.fff}][{Level:u3}]{Message:lj} " +
                                            "{NewLine:1}{Exception:1}";
 
-<<<<<<< HEAD
-    public static IServiceCollection AddDatabase(this IServiceCollection services, string mode)
-    {
-        services.AddScoped<IDbConnection>(provider =>
-        {
-            GeneralOptions options = mode == "game"
-                ? provider.GetRequiredService<IOptions<GameOptions>>().Value
-                : provider.GetRequiredService<IOptions<AuthOptions>>().Value;
-            return new MySqlConnection(mode == "game" ? options.GameString : options.AccountString);
-        });
-        return services;
-    }
-
-    public static IServiceCollection AddCoreServices(this IServiceCollection services, IPluginCatalog pluginCatalog)
-    {
-        // TODO improve
-        services.AddOptions<GeneralOptions>().Configure<IConfiguration>((options, config) =>
-        {
-            options.AccountDatabase ??= config.GetValue<string>("account-database");
-            options.AccountDatabaseHost = config.GetValue<string>("account-database-host");
-            options.AccountDatabaseUser = config.GetValue<string>("account-database-user");
-            options.AccountDatabasePassword = config.GetValue<string>("account-database-password");
-            options.GameDatabase ??= config.GetValue<string>("game-database");
-            options.GameDatabaseHost = config.GetValue<string>("game-database-host");
-            options.GameDatabaseUser = config.GetValue<string>("game-database-user");
-            options.GameDatabasePassword = config.GetValue<string>("game-database-password");
-            options.RedisHost = config.GetValue<string>("redis-host");
-            options.RedisPort = config.GetValue<int>("redis-port");
-            config.Bind(options);
-        });
-        services.AddOptions<AuthOptions>().Configure<IConfiguration>((options, config) =>
-        {
-            options.AccountDatabase ??= config.GetValue<string>("account-database");
-            options.AccountDatabaseHost = config.GetValue<string>("account-database-host");
-            options.AccountDatabaseUser = config.GetValue<string>("account-database-user");
-            options.AccountDatabasePassword = config.GetValue<string>("account-database-password");
-            options.GameDatabase ??= config.GetValue<string>("game-database");
-            options.GameDatabaseHost = config.GetValue<string>("game-database-host");
-            options.GameDatabaseUser = config.GetValue<string>("game-database-user");
-            options.GameDatabasePassword = config.GetValue<string>("game-database-password");
-            options.RedisHost = config.GetValue<string>("redis-host");
-            options.RedisPort = config.GetValue<int>("redis-port");
-            config.Bind(options);
-        });
-        services.AddOptions<GameOptions>().Configure<IConfiguration>((options, config) =>
-        {
-            options.AccountDatabase ??= config.GetValue<string>("account-database");
-            options.AccountDatabaseHost = config.GetValue<string>("account-database-host");
-            options.AccountDatabaseUser = config.GetValue<string>("account-database-user");
-            options.AccountDatabasePassword = config.GetValue<string>("account-database-password");
-            options.GameDatabase ??= config.GetValue<string>("game-database");
-            options.GameDatabaseHost = config.GetValue<string>("game-database-host");
-            options.GameDatabaseUser = config.GetValue<string>("game-database-user");
-            options.GameDatabasePassword = config.GetValue<string>("game-database-password");
-            options.RedisHost = config.GetValue<string>("redis-host");
-            options.RedisPort = config.GetValue<int>("redis-port");
-            config.Bind(options);
-        });
-        services.AddCustomLogging();
-        services.Scan(scan =>
-=======
     public static IServiceCollection AddQuantumCoreDatabase(this IServiceCollection services)
     {
         services.AddOptions<DatabaseOptions>()
             .BindConfiguration("Database")
             .ValidateDataAnnotations();
         services.AddScoped<IDbConnection>(provider =>
->>>>>>> d9f4323e
         {
             var options = provider.GetRequiredService<IOptions<DatabaseOptions>>().Value;
             return new MySqlConnection(options.ConnectionString);
         });
-<<<<<<< HEAD
-        services.AddSingleton<IPacketManager>(provider =>
-        {
-            var packetTypes = AppDomain.CurrentDomain.GetAssemblies().SelectMany(x => x.ExportedTypes)
-                .Where(x => x.IsAssignableTo(typeof(IPacketSerializable)) &&
-                            x.GetCustomAttribute<PacketAttribute>()?.Direction.HasFlag(EDirection.Incoming) == true)
-                .OrderBy(x => x.FullName)
-                .ToArray();
-            var handlerTypes = AppDomain.CurrentDomain.GetAssemblies().SelectMany(x => x.ExportedTypes)
-                .Where(x => 
-                    x.IsAssignableTo(typeof(IPacketHandler)) && 
-                    x is { IsClass: true, IsAbstract: false, IsInterface: false })
-                .OrderBy(x => x.FullName)
-                .ToArray();
-            return new PacketManager(provider.GetRequiredService<IConfiguration>(), packetTypes, handlerTypes);
-        });
-        services.AddSingleton<IPacketReader, PacketReader>();
-        // services.AddSingleton<IPacketManager, DefaultPacketManager>();
-        services.AddSingleton<PluginExecutor>();
-        services.AddSingleton<IItemManager, ItemManager>();
-        services.AddSingleton<IMonsterManager, MonsterManager>();
-        services.AddSingleton<IJobManager, JobManager>();
-        services.AddSingleton<IAnimationManager, AnimationManager>();
-        services.AddSingleton<IExperienceManager, ExperienceManager>();
-        services.AddSingleton<ICommandManager, CommandManager>();
-        services.AddSingleton<IChatManager, ChatManager>();
-        services.AddSingleton<IQuestManager, QuestManager>();
-        services.AddSingleton<ICacheManager, CacheManager>();
-        services.AddSingleton<IPacketSerializer, DefaultPacketSerializer>();
-        services.AddSingleton<IWorld, World>();
-=======
 
         return services;
     }
@@ -163,9 +54,22 @@
             .BindConfiguration("Hosting")
             .ValidateDataAnnotations();
         services.AddCustomLogging();
-        services.AddSingleton<IPacketManager, DefaultPacketManager>();
-        services.AddSingleton<PluginExecutor>();
->>>>>>> d9f4323e
+        services.AddSingleton<IPacketManager>(provider =>
+        {
+            var packetTypes = AppDomain.CurrentDomain.GetAssemblies().SelectMany(x => x.ExportedTypes)
+                .Where(x => x.IsAssignableTo(typeof(IPacketSerializable)) &&
+                            x.GetCustomAttribute<PacketAttribute>()?.Direction.HasFlag(EDirection.Incoming) == true)
+                .OrderBy(x => x.FullName)
+                .ToArray();
+            var handlerTypes = AppDomain.CurrentDomain.GetAssemblies().SelectMany(x => x.ExportedTypes)
+                .Where(x => 
+                    x.IsAssignableTo(typeof(IPacketHandler)) && 
+                    x is { IsClass: true, IsAbstract: false, IsInterface: false })
+                .OrderBy(x => x.FullName)
+                .ToArray();
+            return new PacketManager(provider.GetRequiredService<IConfiguration>(), packetTypes, handlerTypes);
+        });
+        services.AddSingleton<IPacketReader, PacketReader>();
         services.AddPluginFramework()
             .AddPluginCatalog(pluginCatalog)
             .AddPluginType<ISingletonPlugin>()
