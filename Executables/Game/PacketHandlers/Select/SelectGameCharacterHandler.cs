--- conflicted
+++ resolved
@@ -40,7 +40,6 @@
         ctx.Connection.SetPhase(EPhases.Loading);
 
         // Load player
-<<<<<<< HEAD
         var player = await _playerManager.GetPlayer(accountId, ctx.Packet.Slot);
 
         if (player is null)
@@ -48,15 +47,6 @@
             throw new InvalidOperationException("Player was not found. This should never happen at this point");
         }
 
-=======
-        var player = await Player.GetPlayer(_playerRepository, _cacheManager, accountId, ctx.Packet.Slot);
-        if (player is null)
-        {
-            _logger.LogCritical("Failed to load player on slot {Slot} for account {AccountId}", ctx.Packet.Slot, accountId);
-            ctx.Connection.Close();
-            return;
-        }
->>>>>>> f2178fbb
         var entity = ActivatorUtilities.CreateInstance<PlayerEntity>(_provider, ctx.Connection, player);
         await entity.Load();
 
