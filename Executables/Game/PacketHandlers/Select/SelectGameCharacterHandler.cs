--- conflicted
+++ resolved
@@ -1,7 +1,6 @@
 ﻿using Microsoft.Extensions.DependencyInjection;
 using Microsoft.Extensions.Logging;
 using QuantumCore.API;
-using QuantumCore.API.Data;
 using QuantumCore.API.Game.Types;
 using QuantumCore.API.PluginTypes;
 using QuantumCore.Extensions;
@@ -42,10 +41,6 @@
 
         // Load player
         var player = await _playerManager.GetPlayer(accountId, ctx.Packet.Slot);
-<<<<<<< HEAD
-=======
-
->>>>>>> 20be14bd
         if (player is null)
         {
             throw new InvalidOperationException("Player was not found. This should never happen at this point");
