using Microsoft.Extensions.Logging;
using QuantumCore.API;
using QuantumCore.API.Core.Models;
using QuantumCore.API.Game.World;
using QuantumCore.API.PluginTypes;
using QuantumCore.Core.Utils;
<<<<<<< HEAD
=======
using QuantumCore.Game.Extensions;
>>>>>>> 20be14bd
using QuantumCore.Game.Packets;

namespace QuantumCore.Game.PacketHandlers.Select;

public class CreateCharacterHandler : IGamePacketHandler<CreateCharacter>
{
    private readonly ILogger<CreateCharacterHandler> _logger;
    private readonly IWorld _world;
    private readonly IPlayerManager _playerManager;

    public CreateCharacterHandler(ILogger<CreateCharacterHandler> logger, IWorld world, IPlayerManager playerManager)
    {
        _logger = logger;
        _world = world;
        _playerManager = playerManager;
    }

    public async Task ExecuteAsync(GamePacketContext<CreateCharacter> ctx, CancellationToken token = default)
    {
        _logger.LogDebug("Create character in slot {Slot}", ctx.Packet.Slot);

        var accountId = ctx.Connection.AccountId;
        if (accountId is null)
        {
            ctx.Connection.Close();
            _logger.LogWarning("Character create received before authorization");
            return;
        }

        var isNameInUse = await _playerManager.IsNameInUseAsync(ctx.Packet.Name);
        if (isNameInUse)
        {
            ctx.Connection.Send(new CreateCharacterFailure());
            return;
        }

<<<<<<< HEAD
        var job = _jobManager.Get((byte)ctx.Packet.Class);

        if (job is null)
        {
            _logger.LogCritical("Failed to find job for class {Class}", ctx.Packet.Class);
            ctx.Connection.Close();
            return;
        }

        // Create player data
        var player = new PlayerData
        {
            Id = Guid.NewGuid(),
            AccountId = accountId,
            Name = ctx.Packet.Name,
            PlayerClass = (byte) ctx.Packet.Class,
            PositionX = 958870,
            PositionY = 272788,
            St = job.St,
            Iq = job.Iq,
            Dx = job.Dx,
            Ht = job.Ht,
            Health =  job.StartHp,
            Mana = job.StartSp
        };


        // Persist player
        await _db.InsertAsync(player);

        // Add player to cache
        await _cacheManager.Set("player:" + player.Id, player);

        // Add player to the list of characters
        var list = _cacheManager.CreateList<Guid>("players:" + accountId);
        var idx = await list.Push(player.Id);
=======
>>>>>>> 20be14bd

        var player = await _playerManager.CreateAsync(accountId.Value, ctx.Packet.Name, (byte)ctx.Packet.Class, ctx.Packet.Appearance);
        // Query responsible host for the map
        var host = _world.GetMapHost(player.PositionX, player.PositionY);

        // Send success response
        var character = player.ToCharacter();
        character.Ip = IpUtils.ConvertIpToUInt(host.Ip);
        character.Port = host.Port;
        ctx.Connection.Send(new CreateCharacterSuccess
        {
            Slot = player.Slot,
            Character = character
        });
    }
}<|MERGE_RESOLUTION|>--- conflicted
+++ resolved
@@ -1,13 +1,9 @@
 using Microsoft.Extensions.Logging;
 using QuantumCore.API;
-using QuantumCore.API.Core.Models;
 using QuantumCore.API.Game.World;
 using QuantumCore.API.PluginTypes;
 using QuantumCore.Core.Utils;
-<<<<<<< HEAD
-=======
 using QuantumCore.Game.Extensions;
->>>>>>> 20be14bd
 using QuantumCore.Game.Packets;
 
 namespace QuantumCore.Game.PacketHandlers.Select;
@@ -44,45 +40,6 @@
             return;
         }
 
-<<<<<<< HEAD
-        var job = _jobManager.Get((byte)ctx.Packet.Class);
-
-        if (job is null)
-        {
-            _logger.LogCritical("Failed to find job for class {Class}", ctx.Packet.Class);
-            ctx.Connection.Close();
-            return;
-        }
-
-        // Create player data
-        var player = new PlayerData
-        {
-            Id = Guid.NewGuid(),
-            AccountId = accountId,
-            Name = ctx.Packet.Name,
-            PlayerClass = (byte) ctx.Packet.Class,
-            PositionX = 958870,
-            PositionY = 272788,
-            St = job.St,
-            Iq = job.Iq,
-            Dx = job.Dx,
-            Ht = job.Ht,
-            Health =  job.StartHp,
-            Mana = job.StartSp
-        };
-
-
-        // Persist player
-        await _db.InsertAsync(player);
-
-        // Add player to cache
-        await _cacheManager.Set("player:" + player.Id, player);
-
-        // Add player to the list of characters
-        var list = _cacheManager.CreateList<Guid>("players:" + accountId);
-        var idx = await list.Push(player.Id);
-=======
->>>>>>> 20be14bd
 
         var player = await _playerManager.CreateAsync(accountId.Value, ctx.Packet.Name, (byte)ctx.Packet.Class, ctx.Packet.Appearance);
         // Query responsible host for the map
