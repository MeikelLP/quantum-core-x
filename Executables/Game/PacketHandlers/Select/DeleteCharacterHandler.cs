using Microsoft.Extensions.Logging;
using QuantumCore.API;
using QuantumCore.API.Data;
using QuantumCore.API.PluginTypes;
<<<<<<< HEAD
using QuantumCore.Core.Cache;
using QuantumCore.Extensions;
=======
using QuantumCore.Auth.Persistence;
>>>>>>> 20be14bd
using QuantumCore.Game.Packets;

namespace QuantumCore.Game.PacketHandlers.Select;

public class DeleteCharacterHandler : IGamePacketHandler<DeleteCharacter>
{
    private readonly ILogger<DeleteCharacterHandler> _logger;
<<<<<<< HEAD
    private readonly ICacheManager _cacheManager;
    private readonly IItemRepository _itemRepository;
    private readonly IPlayerManager _playerManager;
    private readonly IAccountManager _accountManager;

    public DeleteCharacterHandler(ILogger<DeleteCharacterHandler> logger, ICacheManager cacheManager,
        IItemRepository itemRepository, IPlayerManager playerManager, IAccountManager accountManager)
    {
        _logger = logger;
        _cacheManager = cacheManager;
        _itemRepository = itemRepository;
        _playerManager = playerManager;
        _accountManager = accountManager;
=======
    private readonly IPlayerManager _playerManager;
    private readonly IAccountRepository _accountRepository;

    public DeleteCharacterHandler(ILogger<DeleteCharacterHandler> logger, IPlayerManager playerManager, IAccountRepository accountRepository)
    {
        _logger = logger;
        _playerManager = playerManager;
        _accountRepository = accountRepository;
>>>>>>> 20be14bd
    }

    public async Task ExecuteAsync(GamePacketContext<DeleteCharacter> ctx, CancellationToken token = default)
    {
        _logger.LogDebug("Deleting character in slot {Slot}", ctx.Packet.Slot);

        var accountId = ctx.Connection.AccountId;
        if (accountId is null)
        {
            ctx.Connection.Close();
            _logger.LogWarning("Character remove received before authorization");
            return;
        }

        var account = await _accountRepository.FindByIdAsync(accountId.Value);

<<<<<<< HEAD
        var deletecode = await _accountManager.GetDeleteCodeAsync(accountId);

        if (deletecode == default)
        {
=======
        if (account is null) {
>>>>>>> 20be14bd
            ctx.Connection.Close();
            _logger.LogWarning("Account was not found");
            return;
        }

        ctx.Connection.Send(new DeleteCharacterSuccess
        {
            Slot = ctx.Packet.Slot
        });

<<<<<<< HEAD
        var player = await _playerManager.GetPlayer(accountId, ctx.Packet.Slot);
=======
        var player = await _playerManager.GetPlayer(accountId.Value, ctx.Packet.Slot);
>>>>>>> 20be14bd
        if (player == null)
        {
            ctx.Connection.Close();
            _logger.LogWarning("Invalid or not exist character");
            return;
        }

<<<<<<< HEAD
        await _playerManager.DeleteAsync(player);

        // Delete player redis data
        var key = "player:" + player.Id;
        await _cacheManager.Del(key);

        key = "players:" + ctx.Connection.AccountId;
        var list = _cacheManager.CreateList<Guid>(key);
        await list.Rem(1, player.Id);

        // Delete items in redis cache

        //for (byte i = (byte)WindowType.Inventory; i < (byte) WindowType.Inventory; i++)
=======
        var sentDeleteCode = ctx.Packet.Code[..^1];
        if (account.DeleteCode != sentDeleteCode)
>>>>>>> 20be14bd
        {
            _logger.LogInformation("Account {AccountId} tried to delete player {PlayerId} but provided an invalid delete code", accountId, player.Id);
            ctx.Connection.Send(new DeleteCharacterFail());
            return;
        }

        await _playerManager.DeletePlayerAsync(player);

        ctx.Connection.Send(new DeleteCharacterSuccess
        {
            Slot = ctx.Packet.Slot
        });
    }
}<|MERGE_RESOLUTION|>--- conflicted
+++ resolved
@@ -1,13 +1,6 @@
 using Microsoft.Extensions.Logging;
 using QuantumCore.API;
-using QuantumCore.API.Data;
 using QuantumCore.API.PluginTypes;
-<<<<<<< HEAD
-using QuantumCore.Core.Cache;
-using QuantumCore.Extensions;
-=======
-using QuantumCore.Auth.Persistence;
->>>>>>> 20be14bd
 using QuantumCore.Game.Packets;
 
 namespace QuantumCore.Game.PacketHandlers.Select;
@@ -15,30 +8,15 @@
 public class DeleteCharacterHandler : IGamePacketHandler<DeleteCharacter>
 {
     private readonly ILogger<DeleteCharacterHandler> _logger;
-<<<<<<< HEAD
-    private readonly ICacheManager _cacheManager;
-    private readonly IItemRepository _itemRepository;
     private readonly IPlayerManager _playerManager;
     private readonly IAccountManager _accountManager;
 
-    public DeleteCharacterHandler(ILogger<DeleteCharacterHandler> logger, ICacheManager cacheManager,
-        IItemRepository itemRepository, IPlayerManager playerManager, IAccountManager accountManager)
-    {
-        _logger = logger;
-        _cacheManager = cacheManager;
-        _itemRepository = itemRepository;
-        _playerManager = playerManager;
-        _accountManager = accountManager;
-=======
-    private readonly IPlayerManager _playerManager;
-    private readonly IAccountRepository _accountRepository;
-
-    public DeleteCharacterHandler(ILogger<DeleteCharacterHandler> logger, IPlayerManager playerManager, IAccountRepository accountRepository)
+    public DeleteCharacterHandler(ILogger<DeleteCharacterHandler> logger, IPlayerManager playerManager,
+        IAccountManager accountManager)
     {
         _logger = logger;
         _playerManager = playerManager;
-        _accountRepository = accountRepository;
->>>>>>> 20be14bd
+        _accountManager = accountManager;
     }
 
     public async Task ExecuteAsync(GamePacketContext<DeleteCharacter> ctx, CancellationToken token = default)
@@ -53,18 +31,12 @@
             return;
         }
 
-        var account = await _accountRepository.FindByIdAsync(accountId.Value);
+        var deleteCode = await _accountManager.GetDeleteCodeAsync(accountId.Value);
 
-<<<<<<< HEAD
-        var deletecode = await _accountManager.GetDeleteCodeAsync(accountId);
-
-        if (deletecode == default)
+        if (deleteCode is null)
         {
-=======
-        if (account is null) {
->>>>>>> 20be14bd
             ctx.Connection.Close();
-            _logger.LogWarning("Account was not found");
+            _logger.LogWarning("Invalid account id??");
             return;
         }
 
@@ -73,11 +45,7 @@
             Slot = ctx.Packet.Slot
         });
 
-<<<<<<< HEAD
-        var player = await _playerManager.GetPlayer(accountId, ctx.Packet.Slot);
-=======
         var player = await _playerManager.GetPlayer(accountId.Value, ctx.Packet.Slot);
->>>>>>> 20be14bd
         if (player == null)
         {
             ctx.Connection.Close();
@@ -85,24 +53,8 @@
             return;
         }
 
-<<<<<<< HEAD
-        await _playerManager.DeleteAsync(player);
-
-        // Delete player redis data
-        var key = "player:" + player.Id;
-        await _cacheManager.Del(key);
-
-        key = "players:" + ctx.Connection.AccountId;
-        var list = _cacheManager.CreateList<Guid>(key);
-        await list.Rem(1, player.Id);
-
-        // Delete items in redis cache
-
-        //for (byte i = (byte)WindowType.Inventory; i < (byte) WindowType.Inventory; i++)
-=======
         var sentDeleteCode = ctx.Packet.Code[..^1];
-        if (account.DeleteCode != sentDeleteCode)
->>>>>>> 20be14bd
+        if (deleteCode != sentDeleteCode)
         {
             _logger.LogInformation("Account {AccountId} tried to delete player {PlayerId} but provided an invalid delete code", accountId, player.Id);
             ctx.Connection.Send(new DeleteCharacterFail());
