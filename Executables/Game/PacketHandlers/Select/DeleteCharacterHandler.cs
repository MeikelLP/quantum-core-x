--- conflicted
+++ resolved
@@ -32,12 +32,17 @@
         }
 
         var account = await _accountRepository.FindByIdAsync(accountId.Value);
-        
+
         if (account is null) {
             ctx.Connection.Close();
             _logger.LogWarning("Account was not found");
             return;
         }
+
+        ctx.Connection.Send(new DeleteCharacterSuccess
+        {
+            Slot = ctx.Packet.Slot
+        });
 
         var player = await _playerManager.GetPlayer(accountId.Value, ctx.Packet.Slot);
         if (player == null)
@@ -50,22 +55,14 @@
         var sentDeleteCode = ctx.Packet.Code[..^1];
         if (account.DeleteCode != sentDeleteCode)
         {
-<<<<<<< HEAD
             _logger.LogInformation("Account {AccountId} tried to delete player {PlayerId} but provided an invalid delete code", accountId, player.Id);
-            await ctx.Connection.Send(new DeleteCharacterFail());
+            ctx.Connection.Send(new DeleteCharacterFail());
             return;
         }
 
         await _playerManager.DeletePlayerAsync(player);
-        
-        await ctx.Connection.Send(new DeleteCharacterSuccess
-=======
-            ctx.Connection.Send(new DeleteCharacterFail());
-            return;
-        }
 
         ctx.Connection.Send(new DeleteCharacterSuccess
->>>>>>> 4179eeda
         {
             Slot = ctx.Packet.Slot
         });
