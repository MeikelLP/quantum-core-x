﻿using System.Collections.Concurrent;
using System.Security.Cryptography;
using Microsoft.Extensions.Configuration;
using Microsoft.Extensions.Logging;
using Microsoft.Extensions.Options;
using QuantumCore.API;
using QuantumCore.API.Core.Models;
using QuantumCore.API.Game.World;
using QuantumCore.Core.Cache;
using QuantumCore.Core.Event;
using QuantumCore.Core.Utils;
using QuantumCore.Game.Services;
using QuantumCore.Game.World.Entities;

// using QuantumCore.Core.API;

namespace QuantumCore.Game.World
{
    public class Map : IMap
    {
        public const uint MapUnit = 25600;
        private const int SPAWN_BASE_OFFSET = 5;
        private const int SPAWN_POSITION_MULTIPLIER = 100;
        public string Name { get; private set; }
        public uint PositionX { get; private set; }
        public uint UnitX => PositionX / MapUnit;
        public uint PositionY { get; private set; }
        public uint UnitY => PositionY / MapUnit;
        public uint Width { get; private set; }
        public uint Height { get; private set; }
        public IReadOnlyCollection<IEntity> Entities => _entities;

        private readonly List<IEntity> _entities = new();
        private readonly QuadTree _quadTree;
        private readonly List<SpawnPoint> _spawnPoints = new();

        private readonly List<IEntity> _nearby = new();
        private readonly List<IEntity> _remove = new();
        private readonly ConcurrentQueue<IEntity> _pendingRemovals = new();
        private readonly ConcurrentQueue<IEntity> _pendingSpawns = new();
        private readonly IMonsterManager _monsterManager;
        private readonly IAnimationManager _animationManager;
        private readonly ICacheManager _cacheManager;
        private readonly IWorld _world;
        private readonly ILogger _logger;
        private readonly ISpawnPointProvider _spawnPointProvider;
        private readonly HostingOptions _options;

        public Map(IMonsterManager monsterManager, IAnimationManager animationManager, ICacheManager cacheManager,
            IWorld world, IOptions<HostingOptions> options, ILogger logger, ISpawnPointProvider spawnPointProvider,
            string name, uint x, uint y, uint width, uint height)
        {
            _monsterManager = monsterManager;
            _animationManager = animationManager;
            _cacheManager = cacheManager;
            _world = world;
            _logger = logger;
            _spawnPointProvider = spawnPointProvider;
            _options = options.Value;
            Name = name;
            PositionX = x;
            PositionY = y;
            Width = width;
            Height = height;
            _quadTree = new QuadTree((int) x, (int) y, (int) (width * MapUnit), (int) (height * MapUnit), 20);
        }

        public async Task Initialize()
        {
            _logger.LogDebug("Load map {Name} at {PositionX}|{PositionY} (size {Width}x{Height})", Name, PositionX, PositionY, Width, Height);

            await _cacheManager.Set($"maps:{Name}", $"{IpUtils.PublicIP}:{_options.Port}");
            await _cacheManager.Publish("maps", $"{Name} {IpUtils.PublicIP}:{_options.Port}");

            _spawnPoints.AddRange(await _spawnPointProvider.GetSpawnPointsForMap(Name));

            _logger.LogDebug("Loaded {SpawnPointsCount} spawn points for map {MapName}", _spawnPoints.Count, Name);

            // Populate map
            foreach(var spawnPoint in _spawnPoints)
            {
                var monsterGroup = new MonsterGroup { SpawnPoint = spawnPoint };
                await SpawnGroup(monsterGroup);
            }
        }

        public void Update(double elapsedTime)
        {
            // HookManager.Instance.CallHook<IHookMapUpdate>(this, elapsedTime);

            while (_pendingSpawns.TryDequeue(out var entity))
            {
                if (!_quadTree.Insert(entity)) continue;

                // Add this entity to all entities nearby
                var nearby = new List<IEntity>();
                EEntityType? filter = null;
                if (entity.Type != EEntityType.Player)
                {
                    // if we aren't a player only players are relevant for nearby
                    filter = EEntityType.Player;
                }

                _quadTree.QueryAround(nearby, entity.PositionX, entity.PositionY, Entity.ViewDistance, filter);
                foreach (var e in nearby)
                {
                    if (e == entity) continue;
                    entity.AddNearbyEntity(e);
                    e.AddNearbyEntity(entity);
                }

                _entities.Add(entity);
                entity.Map = this;
            }

            while (_pendingRemovals.TryDequeue(out var entity))
            {
                _entities.Remove(entity);

                entity.OnDespawn();

                // Remove this entity from all nearby entities
                foreach (var e in entity.NearbyEntities)
                {
                    e.RemoveNearbyEntity(entity);
                }

                // Remove map from the entity
                entity.Map = null;

                // Remove entity from the quad tree
                _quadTree.Remove(entity);
            }

            foreach (var entity in _entities)
            {
                entity.Update(elapsedTime);

                if (entity.PositionChanged)
                {
                    entity.PositionChanged = false;

                    // Update position in our quad tree (used for faster nearby look up)
                    _quadTree.UpdatePosition(entity);

                    if (entity.Type == EEntityType.Player)
                    {
                        // Check which entities are relevant for nearby
                        EEntityType? filter = null;
                        if (entity.Type != EEntityType.Player)
                        {
                            // if we aren't a player only players are relevant for nearby
                            filter = EEntityType.Player;
                        }

                        // Update entities nearby
                        _quadTree.QueryAround(_nearby, entity.PositionX, entity.PositionY, Entity.ViewDistance,
                            filter);

                        // Check nearby entities and mark all entities which are too far away now
                        foreach (var e in entity.NearbyEntities)
                        {
                            // Remove this entity from our temporary list as they are already in it
                            if (!_nearby.Remove(e))
                            {
                                // If it wasn't in our temporary list it is no longer in view
                                _remove.Add(e);
                            }
                        }

                        // Remove previously marked entities on both sides
                        foreach (var e in _remove)
                        {
                            e.RemoveNearbyEntity(entity);
                            entity.RemoveNearbyEntity(e);
                        }

                        // Add new nearby entities on both sides
                        foreach (var e in _nearby)
                        {
                            if (e == entity)
                            {
                                continue; // do not add ourself!
                            }

                            e.AddNearbyEntity(entity);
                            entity.AddNearbyEntity(e);
                        }

                        // Clear our temporary lists
                        _nearby.Clear();
                        _remove.Clear();
                    }
                }
            }
        }

        private async Task SpawnGroup(MonsterGroup groupInstance)
        {
            var spawnPoint = groupInstance.SpawnPoint;
            switch (spawnPoint.Type)
            {
                case ESpawnPointType.GroupCollection:
                    var groupCollection = _world.GetGroupCollection(spawnPoint.Monster);
                    if (groupCollection != null)
                    {
                        var index = Random.Shared.Next(0, groupCollection.Groups.Count);
                        var collectionGroup = groupCollection.Groups[index];
                        var group = _world.GetGroup(collectionGroup.Id);
                        if (group != null)
                        {
                            for (var i = 0; i < collectionGroup.Amount; i++)
                            {
                                await SpawnGroup(groupInstance, spawnPoint, group);
                            }
                        }
                    }
                    break;
                case ESpawnPointType.Group:
                {
                    var group = _world.GetGroup(spawnPoint.Monster);
                    if (group != null)
                    {
                        await SpawnGroup(groupInstance, spawnPoint, group);
                    }

                    break;
                }
                case ESpawnPointType.Monster:
                {
                    var monster = await SpawnMonster(spawnPoint.Monster, spawnPoint);

                    spawnPoint.CurrentGroup = groupInstance;
<<<<<<< HEAD

                    var monster = new MonsterEntity(_monsterManager, _animationManager, _world, _logger, spawnPoint.Monster, x, y, (spawnPoint.Direction - 1) * 45);
                    _world.SpawnEntity(monster);

=======
>>>>>>> a2972e79
                    groupInstance.Monsters.Add(monster);
                    monster.Group = groupInstance;

                    break;
                }
                default:
                    _logger.LogWarning("Unknown spawn point type: {SpawnPointType}", spawnPoint.Type);
                    break;
            }
        }

        private async Task SpawnGroup(MonsterGroup groupInstance, SpawnPoint spawnPoint, SpawnGroup group)
        {
            spawnPoint.CurrentGroup = groupInstance;

            var leader = await SpawnMonster(group.Leader, spawnPoint);
            groupInstance.Monsters.Add(leader);
            leader.Group = groupInstance;

            foreach (var member in group.Members)
            {
<<<<<<< HEAD
                var monster = new MonsterEntity(_monsterManager, _animationManager, _world, _logger, member.Id,
                    (int) (PositionX + (baseX + RandomNumberGenerator.GetInt32(-5, 5)) * 100),
                    (int) (PositionY + (baseY + RandomNumberGenerator.GetInt32(-5, 5)) * 100),
                    RandomNumberGenerator.GetInt32(0, 360));
                _world.SpawnEntity(monster);
=======
                var monster = await SpawnMonster(member.Id, spawnPoint);
>>>>>>> a2972e79

                groupInstance.Monsters.Add(monster);
                monster.Group = groupInstance;
            }
        }

        private async Task<MonsterEntity> SpawnMonster(uint id, SpawnPoint spawnPoint)
        {
            var baseX = spawnPoint.X;
            var baseY = spawnPoint.Y;
            if (spawnPoint.RangeX != 0)
            {
                baseX += RandomNumberGenerator.GetInt32(-spawnPoint.RangeX, spawnPoint.RangeY);
            }
            if (spawnPoint.RangeY != 0)
            {
                baseY += RandomNumberGenerator.GetInt32(-spawnPoint.RangeX, spawnPoint.RangeY);
            }

            var monster = new MonsterEntity(_monsterManager, _animationManager, _world, _logger, id,
                (int)(PositionX + (baseX + RandomNumberGenerator.GetInt32(-SPAWN_BASE_OFFSET, SPAWN_BASE_OFFSET)) * SPAWN_POSITION_MULTIPLIER),
                (int)(PositionY + (baseY + RandomNumberGenerator.GetInt32(-SPAWN_BASE_OFFSET, SPAWN_BASE_OFFSET)) * SPAWN_POSITION_MULTIPLIER),
                RandomNumberGenerator.GetInt32(0, 360));
            await _world.SpawnEntity(monster);
            return monster;
        }

        public void EnqueueGroupRespawn(MonsterGroup group)
        {
            EventSystem.EnqueueEvent(() =>
            {
                // TODO
                SpawnGroup(group).Wait();
                return 0;
            }, group.SpawnPoint.RespawnTime * 1000);
        }

        public bool IsPositionInside(int x, int y)
        {
            return x >= PositionX && x < PositionX + Width * MapUnit && y >= PositionY && y < PositionY + Height * MapUnit;
        }

        public void SpawnEntity(IEntity entity)
        {
            _pendingSpawns.Enqueue(entity);
        }

        /// <summary>
        /// Add a ground item which will automatically get destroyed after configured time
        /// </summary>
        /// <param name="item">Item to add on the ground, should not have any owner!</param>
        /// <param name="x">Position X</param>
        /// <param name="y">Position Y</param>
        /// <param name="amount">Only used for gold as we have a higher limit here</param>
        public void AddGroundItem(ItemInstance item, int x, int y, uint amount = 0)
        {
            var groundItem = new GroundItem(_animationManager, _world.GenerateVid(), item, amount) {
                PositionX = x,
                PositionY = y
            };

            SpawnEntity(groundItem);
        }

        /// <summary>
        /// Should only be called by World
        /// </summary>
        /// <param name="entity"></param>
        public void DespawnEntity(IEntity entity)
        {
            _logger.LogDebug("Despawn {Entity}", entity);

            // Remove entity from entities list in the next update
            _pendingRemovals.Enqueue(entity);
        }

        public IEntity GetEntity(uint vid)
        {
            return _entities.Find(e => e.Vid == vid);
        }
    }
}<|MERGE_RESOLUTION|>--- conflicted
+++ resolved
@@ -80,7 +80,7 @@
             foreach(var spawnPoint in _spawnPoints)
             {
                 var monsterGroup = new MonsterGroup { SpawnPoint = spawnPoint };
-                await SpawnGroup(monsterGroup);
+                SpawnGroup(monsterGroup);
             }
         }
 
@@ -195,7 +195,7 @@
             }
         }
 
-        private async Task SpawnGroup(MonsterGroup groupInstance)
+        private void SpawnGroup(MonsterGroup groupInstance)
         {
             var spawnPoint = groupInstance.SpawnPoint;
             switch (spawnPoint.Type)
@@ -211,7 +211,7 @@
                         {
                             for (var i = 0; i < collectionGroup.Amount; i++)
                             {
-                                await SpawnGroup(groupInstance, spawnPoint, group);
+                                SpawnGroup(groupInstance, spawnPoint, group);
                             }
                         }
                     }
@@ -221,23 +221,16 @@
                     var group = _world.GetGroup(spawnPoint.Monster);
                     if (group != null)
                     {
-                        await SpawnGroup(groupInstance, spawnPoint, group);
+                        SpawnGroup(groupInstance, spawnPoint, group);
                     }
 
                     break;
                 }
                 case ESpawnPointType.Monster:
                 {
-                    var monster = await SpawnMonster(spawnPoint.Monster, spawnPoint);
+                    var monster = SpawnMonster(spawnPoint.Monster, spawnPoint);
 
                     spawnPoint.CurrentGroup = groupInstance;
-<<<<<<< HEAD
-
-                    var monster = new MonsterEntity(_monsterManager, _animationManager, _world, _logger, spawnPoint.Monster, x, y, (spawnPoint.Direction - 1) * 45);
-                    _world.SpawnEntity(monster);
-
-=======
->>>>>>> a2972e79
                     groupInstance.Monsters.Add(monster);
                     monster.Group = groupInstance;
 
@@ -249,32 +242,24 @@
             }
         }
 
-        private async Task SpawnGroup(MonsterGroup groupInstance, SpawnPoint spawnPoint, SpawnGroup group)
+        private void SpawnGroup(MonsterGroup groupInstance, SpawnPoint spawnPoint, SpawnGroup group)
         {
             spawnPoint.CurrentGroup = groupInstance;
 
-            var leader = await SpawnMonster(group.Leader, spawnPoint);
+            var leader = SpawnMonster(group.Leader, spawnPoint);
             groupInstance.Monsters.Add(leader);
             leader.Group = groupInstance;
 
             foreach (var member in group.Members)
             {
-<<<<<<< HEAD
-                var monster = new MonsterEntity(_monsterManager, _animationManager, _world, _logger, member.Id,
-                    (int) (PositionX + (baseX + RandomNumberGenerator.GetInt32(-5, 5)) * 100),
-                    (int) (PositionY + (baseY + RandomNumberGenerator.GetInt32(-5, 5)) * 100),
-                    RandomNumberGenerator.GetInt32(0, 360));
-                _world.SpawnEntity(monster);
-=======
-                var monster = await SpawnMonster(member.Id, spawnPoint);
->>>>>>> a2972e79
+                var monster = SpawnMonster(member.Id, spawnPoint);
 
                 groupInstance.Monsters.Add(monster);
                 monster.Group = groupInstance;
             }
         }
 
-        private async Task<MonsterEntity> SpawnMonster(uint id, SpawnPoint spawnPoint)
+        private MonsterEntity SpawnMonster(uint id, SpawnPoint spawnPoint)
         {
             var baseX = spawnPoint.X;
             var baseY = spawnPoint.Y;
@@ -290,8 +275,8 @@
             var monster = new MonsterEntity(_monsterManager, _animationManager, _world, _logger, id,
                 (int)(PositionX + (baseX + RandomNumberGenerator.GetInt32(-SPAWN_BASE_OFFSET, SPAWN_BASE_OFFSET)) * SPAWN_POSITION_MULTIPLIER),
                 (int)(PositionY + (baseY + RandomNumberGenerator.GetInt32(-SPAWN_BASE_OFFSET, SPAWN_BASE_OFFSET)) * SPAWN_POSITION_MULTIPLIER),
-                RandomNumberGenerator.GetInt32(0, 360));
-            await _world.SpawnEntity(monster);
+                    RandomNumberGenerator.GetInt32(0, 360));
+            _world.SpawnEntity(monster);
             return monster;
         }
 
