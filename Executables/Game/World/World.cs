--- conflicted
+++ resolved
@@ -243,15 +243,11 @@
         public void SpawnEntity(IEntity e)
         {
             var map = GetMapAt((uint) e.PositionX, (uint) e.PositionY);
-<<<<<<< HEAD
-            if (map == null) return;
-=======
             if (map == null)
             {
                 _logger.LogWarning("Could not spawn entity at ({X};{Y}) No Map found for this coordinate", e.PositionX, e.PositionY);
-                return false;
-            }
->>>>>>> a2972e79
+                return;
+            }
 
             if (e is IPlayerEntity player)
             {
