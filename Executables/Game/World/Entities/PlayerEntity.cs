--- conflicted
+++ resolved
@@ -110,38 +110,9 @@
             _cacheManager = cacheManager;
             _world = world;
             _logger = logger;
-<<<<<<< HEAD
-            Player = player;
-=======
             Inventory = new Inventory(itemManager, db, _cacheManager, _logger, player.Id, 1, 5, 9, 2);
             Inventory.OnSlotChanged += Inventory_OnSlotChanged;
-            Player = new PlayerData {
-                Id = player.Id,
-                AccountId = player.AccountId,
-                Name = player.Name,
-                PlayerClass = player.PlayerClass,
-                SkillGroup = player.SkillGroup,
-                PlayTime = player.PlayTime,
-                Level = player.Level,
-                Experience = player.Experience,
-                Gold = player.Gold,
-                St = player.St,
-                Ht = player.Ht,
-                Dx = player.Dx,
-                Iq = player.Iq,
-                PositionX = player.PositionX,
-                PositionY = player.PositionY,
-                Health = player.Health,
-                Mana = player.Mana,
-                Stamina = player.Stamina,
-                BodyPart = player.BodyPart,
-                HairPart = player.HairPart,
-                GivenStatusPoints = player.GivenStatusPoints,
-                AvailableStatusPoints = player.AvailableStatusPoints,
-                MaxHp = GetMaxHp(_jobManager, player.PlayerClass, player.Level, player.Ht),
-                MaxSp = GetMaxSp(_jobManager, player.PlayerClass, player.Level, player.Iq),
-            };
->>>>>>> 4179eeda
+            Player = player;
             PositionX = player.PositionX;
             PositionY = player.PositionY;
             QuickSlotBar = new QuickSlotBar(_cacheManager, _logger, this);
