--- conflicted
+++ resolved
@@ -92,12 +92,7 @@
         {
             Rotation = (float) MathUtils.Rotation(x - PositionX, y - PositionY);
 
-<<<<<<< HEAD
             base.Goto(x, y);
-=======
-            await base.Goto(x, y);
->>>>>>> 4c894b56
-
             // Send movement to nearby players
             var movement = new CharacterMoveOut {
                 Vid = Vid,
@@ -192,11 +187,7 @@
                 return;
             }
 
-<<<<<<< HEAD
             base.Die();
-=======
-            await base.Die();
->>>>>>> 4c894b56
 
             var dead = new CharacterDead { Vid = Vid };
             foreach (var entity in NearbyEntities)
@@ -211,11 +202,6 @@
         protected override void OnNewNearbyEntity(IEntity entity)
         {
             _behaviour?.OnNewNearbyEntity(entity);
-<<<<<<< HEAD
-=======
-
-            return ValueTask.CompletedTask;
->>>>>>> 4c894b56
         }
 
         protected override void OnRemoveNearbyEntity(IEntity entity)
@@ -232,11 +218,6 @@
                     (Map as Map)?.EnqueueGroupRespawn(Group);
                 }
             }
-<<<<<<< HEAD
-=======
-
-            return ValueTask.CompletedTask;
->>>>>>> 4c894b56
         }
 
         public override void ShowEntity(IConnection connection)
@@ -246,11 +227,7 @@
                 return; // no need to send dead entities to new players
             }
 
-<<<<<<< HEAD
             connection.Send(new SpawnCharacter
-=======
-            await connection.Send(new SpawnCharacter
->>>>>>> 4c894b56
             {
                 Vid = Vid,
                 CharacterType = _proto.Type,
@@ -274,11 +251,7 @@
             }
         }
 
-<<<<<<< HEAD
         public override void HideEntity(IConnection connection)
-=======
-        public async override Task HideEntity(IConnection connection)
->>>>>>> 4c894b56
         {
             connection.Send(new RemoveCharacter
             {
