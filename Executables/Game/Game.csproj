--- conflicted
+++ resolved
@@ -16,12 +16,10 @@
     <ItemGroup>
       <ProjectReference Include="..\..\Auth.Persistence\Auth.Persistence.csproj" />
       <ProjectReference Include="..\..\Core\Core.csproj" />
-<<<<<<< HEAD
       <ProjectReference Include="..\..\Game.Caching\Game.Caching.csproj" />
       <ProjectReference Include="..\..\Game.Persistence\Game.Persistence.csproj" />
-=======
       <ProjectReference Include="..\..\Core.Networking.Generators\Core.Networking.Generators.csproj" OutputItemType="Analyzer" ReferenceOutputAssembly="false" />
->>>>>>> dc4bf947
+      <ProjectReference Include="..\..\Auth.Persistence\Auth.Persistence.csproj" />
     </ItemGroup>
 
     <ItemGroup>
