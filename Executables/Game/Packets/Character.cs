﻿#nullable enable

<<<<<<< HEAD
using QuantumCore.API.Core.Models;
=======
>>>>>>> 20be14bd
using QuantumCore.Networking;

namespace QuantumCore.Game.Packets
{
    public class Character
    {
        [Field(0)]
        public uint Id { get; set; }

        [Field(1, Length = 25)] public string Name { get; set; } = "";
        [Field(2)]
        public byte Class { get; set; }
        [Field(3)]
        public byte Level { get; set; }
        [Field(4)]
        public uint Playtime { get; set; }
        [Field(5)]
        public byte St { get; set; }
        [Field(6)]
        public byte Ht { get; set; }
        [Field(7)]
        public byte Dx { get; set; }
        [Field(8)]
        public byte Iq { get; set; }
        [Field(9)]
        public ushort BodyPart { get; set; }
        [Field(10)]
        public byte NameChange { get; set; }
        [Field(11)]
        public ushort HairPort { get; set; }
        [Field(12)]
        public uint Unknown { get; set; }
        [Field(13)]
        public int PositionX { get; set; }
        [Field(14)]
        public int PositionY { get; set; }
        [Field(15)]
        public int Ip { get; set; }
        [Field(16)]
        public ushort Port { get; set; }
        [Field(17)]
        public byte SkillGroup { get; set; }
<<<<<<< HEAD

        public static Character FromEntity(PlayerData player)
        {
            return new Character
            {
                Id = 1,
                Name = player.Name,
                Class = player.PlayerClass,
                Level = player.Level,
                Playtime = player.PlayTime,
                St = player.St,
                Ht = player.Ht,
                Dx = player.Dx,
                Iq = player.Iq,
                BodyPart = (ushort) player.BodyPart,
                NameChange = 0,
                HairPort = (ushort) player.HairPart,
                PositionX = player.PositionX,
                PositionY = player.PositionY,
                SkillGroup = player.SkillGroup
            };
        }
=======
>>>>>>> 20be14bd
    }
}<|MERGE_RESOLUTION|>--- conflicted
+++ resolved
@@ -1,9 +1,5 @@
 ﻿#nullable enable
 
-<<<<<<< HEAD
-using QuantumCore.API.Core.Models;
-=======
->>>>>>> 20be14bd
 using QuantumCore.Networking;
 
 namespace QuantumCore.Game.Packets
@@ -46,30 +42,5 @@
         public ushort Port { get; set; }
         [Field(17)]
         public byte SkillGroup { get; set; }
-<<<<<<< HEAD
-
-        public static Character FromEntity(PlayerData player)
-        {
-            return new Character
-            {
-                Id = 1,
-                Name = player.Name,
-                Class = player.PlayerClass,
-                Level = player.Level,
-                Playtime = player.PlayTime,
-                St = player.St,
-                Ht = player.Ht,
-                Dx = player.Dx,
-                Iq = player.Iq,
-                BodyPart = (ushort) player.BodyPart,
-                NameChange = 0,
-                HairPort = (ushort) player.HairPart,
-                PositionX = player.PositionX,
-                PositionY = player.PositionY,
-                SkillGroup = player.SkillGroup
-            };
-        }
-=======
->>>>>>> 20be14bd
     }
 }