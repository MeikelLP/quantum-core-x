{
  "files": [
    "README.md"
  ],
  "imageSize": 100,
  "commit": false,
  "commitType": "docs",
  "commitConvention": "angular",
  "contributors": [
    {
      "login": "MeikelLP",
      "name": "Meikel Philipp",
      "avatar_url": "https://avatars.githubusercontent.com/u/11669846?v=4",
      "profile": "https://github.com/MeikelLP",
      "contributions": [
        "code"
      ]
    },
    {
      "login": "Jafah",
      "name": "Jafah",
      "avatar_url": "https://avatars.githubusercontent.com/u/130060170?v=4",
      "profile": "https://github.com/Jafah",
      "contributions": [
        "code"
      ]
    },
    {
      "login": "uutkukorkmaz",
      "name": "uutkukorkmaz",
      "avatar_url": "https://avatars.githubusercontent.com/u/19177587?v=4",
      "profile": "https://github.com/uutkukorkmaz",
      "contributions": [
        "code"
      ]
    },
    {
      "login": "FatalMerlin",
      "name": "Merlin",
      "avatar_url": "https://avatars.githubusercontent.com/u/14237330?v=4",
      "profile": "https://www.linkedin.com/in/merlin-brandes-42328717a/",
      "contributions": [
        "doc"
      ]
    },
    {
<<<<<<< HEAD
      "login": "arves100",
      "name": "Arves100",
      "avatar_url": "https://avatars.githubusercontent.com/u/4847635?v=4",
      "profile": "https://github.com/arves100",
=======
      "login": "NoFr1ends",
      "name": "Lynx",
      "avatar_url": "https://avatars.githubusercontent.com/u/6075580?v=4",
      "profile": "https://github.com/NoFr1ends",
>>>>>>> c7a77cea
      "contributions": [
        "code"
      ]
    }
  ],
  "badgeTemplate": "[![All Contributors](https://img.shields.io/github/contributors/meikellp/quantum-core-x)](#contributors)",
  "contributorsPerLine": 7,
  "skipCi": true,
  "repoType": "github",
  "repoHost": "https://github.com",
  "projectName": "quantum-core-x",
  "projectOwner": "MeikelLP"
}<|MERGE_RESOLUTION|>--- conflicted
+++ resolved
@@ -44,17 +44,19 @@
       ]
     },
     {
-<<<<<<< HEAD
       "login": "arves100",
       "name": "Arves100",
       "avatar_url": "https://avatars.githubusercontent.com/u/4847635?v=4",
       "profile": "https://github.com/arves100",
-=======
+      "contributions": [
+        "code"
+      ]
+    },
+    {
       "login": "NoFr1ends",
       "name": "Lynx",
       "avatar_url": "https://avatars.githubusercontent.com/u/6075580?v=4",
       "profile": "https://github.com/NoFr1ends",
->>>>>>> c7a77cea
       "contributions": [
         "code"
       ]
