<Project Sdk="Microsoft.NET.Sdk">

    <PropertyGroup>
        <TargetFramework>net7.0</TargetFramework>
        <Nullable>enable</Nullable>

        <IsPackable>false</IsPackable>

        <LangVersion>latest</LangVersion>
    </PropertyGroup>

    <ItemGroup>
        <PackageReference Include="AutoBogus" Version="2.13.1" />
        <PackageReference Include="FluentAssertions" Version="6.7.0" />
        <PackageReference Include="Microsoft.NET.Test.Sdk" Version="16.11.0" />
        <PackageReference Include="Moq" Version="4.18.2" />
        <PackageReference Include="Moq.Dapper" Version="1.0.4" />
        <PackageReference Include="Serilog.Sinks.XUnit" Version="3.0.3" />
        <PackageReference Include="System.Linq.Async" Version="6.0.1" />
        <PackageReference Include="xunit" Version="2.4.1" />
        <PackageReference Include="xunit.runner.visualstudio" Version="2.4.3">
            <IncludeAssets>runtime; build; native; contentfiles; analyzers; buildtransitive</IncludeAssets>
            <PrivateAssets>all</PrivateAssets>
        </PackageReference>
        <PackageReference Include="coverlet.collector" Version="3.1.0">
            <IncludeAssets>runtime; build; native; contentfiles; analyzers; buildtransitive</IncludeAssets>
            <PrivateAssets>all</PrivateAssets>
        </PackageReference>
    </ItemGroup>

    <ItemGroup>
<<<<<<< HEAD
        <ProjectReference Include="..\Core\Core.csproj" />
        <ProjectReference Include="..\Core.Networking.Generators\Core.Networking.Generators.csproj" OutputItemType="Analyzer" ReferenceOutputAssembly="false" />
=======
      <ProjectReference Include="..\Core\Core.csproj" />
      <ProjectReference Include="..\Executables\Game\Game.csproj" />
>>>>>>> d9f4323e
    </ItemGroup>

</Project><|MERGE_RESOLUTION|>--- conflicted
+++ resolved
@@ -29,13 +29,10 @@
     </ItemGroup>
 
     <ItemGroup>
-<<<<<<< HEAD
         <ProjectReference Include="..\Core\Core.csproj" />
         <ProjectReference Include="..\Core.Networking.Generators\Core.Networking.Generators.csproj" OutputItemType="Analyzer" ReferenceOutputAssembly="false" />
-=======
-      <ProjectReference Include="..\Core\Core.csproj" />
-      <ProjectReference Include="..\Executables\Game\Game.csproj" />
->>>>>>> d9f4323e
+        <ProjectReference Include="..\Core\Core.csproj" />
+        <ProjectReference Include="..\Executables\Game\Game.csproj" />
     </ItemGroup>
 
 </Project>