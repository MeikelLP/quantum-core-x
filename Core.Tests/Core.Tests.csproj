<Project Sdk="Microsoft.NET.Sdk">

    <PropertyGroup>
        <TargetFramework>net7.0</TargetFramework>
        <Nullable>enable</Nullable>

        <IsPackable>false</IsPackable>

        <LangVersion>latest</LangVersion>
    </PropertyGroup>

    <ItemGroup>
        <PackageReference Include="AutoBogus" Version="2.13.1" />
        <PackageReference Include="FluentAssertions" Version="6.7.0" />
        <PackageReference Include="Microsoft.NET.Test.Sdk" Version="16.11.0" />
        <PackageReference Include="Moq" Version="4.18.2" />
        <PackageReference Include="Moq.Dapper" Version="1.0.4" />
        <PackageReference Include="Serilog.Sinks.XUnit" Version="3.0.3" />
        <PackageReference Include="System.Linq.Async" Version="6.0.1" />
        <PackageReference Include="xunit" Version="2.4.1" />
        <PackageReference Include="xunit.runner.visualstudio" Version="2.4.3">
            <IncludeAssets>runtime; build; native; contentfiles; analyzers; buildtransitive</IncludeAssets>
            <PrivateAssets>all</PrivateAssets>
        </PackageReference>
        <PackageReference Include="coverlet.collector" Version="3.1.0">
            <IncludeAssets>runtime; build; native; contentfiles; analyzers; buildtransitive</IncludeAssets>
            <PrivateAssets>all</PrivateAssets>
        </PackageReference>
    </ItemGroup>

    <ItemGroup>
<<<<<<< HEAD
        <ProjectReference Include="..\Core\Core.csproj" />
        <ProjectReference Include="..\Core.Networking.Generators\Core.Networking.Generators.csproj" OutputItemType="Analyzer" ReferenceOutputAssembly="false" />
        <ProjectReference Include="..\Core\Core.csproj" />
        <ProjectReference Include="..\Executables\Game\Game.csproj" />
=======
      <ProjectReference Include="..\Core\Core.csproj" />
      <ProjectReference Include="..\Executables\Game\Game.csproj" />
>>>>>>> 73817437
    </ItemGroup>

</Project><|MERGE_RESOLUTION|>--- conflicted
+++ resolved
@@ -29,15 +29,9 @@
     </ItemGroup>
 
     <ItemGroup>
-<<<<<<< HEAD
         <ProjectReference Include="..\Core\Core.csproj" />
         <ProjectReference Include="..\Core.Networking.Generators\Core.Networking.Generators.csproj" OutputItemType="Analyzer" ReferenceOutputAssembly="false" />
-        <ProjectReference Include="..\Core\Core.csproj" />
         <ProjectReference Include="..\Executables\Game\Game.csproj" />
-=======
-      <ProjectReference Include="..\Core\Core.csproj" />
-      <ProjectReference Include="..\Executables\Game\Game.csproj" />
->>>>>>> 73817437
     </ItemGroup>
 
 </Project>