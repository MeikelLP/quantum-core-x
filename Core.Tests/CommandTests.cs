﻿using System;
using System.Collections.Generic;
using System.Data;
using System.IO;
using System.Threading;
using System.Threading.Tasks;
using AutoBogus;
using Bogus;
using Dapper;
using FluentAssertions;
using FluentAssertions.Equivalency;
using Microsoft.Extensions.Configuration;
using Microsoft.Extensions.DependencyInjection;
using Microsoft.Extensions.DependencyInjection.Extensions;
using Microsoft.Extensions.Logging;
using Moq;
using Moq.Dapper;
using QuantumCore.API;
using QuantumCore.API.Core.Models;
using QuantumCore.API.Game.Types;
using QuantumCore.API.Game.World;
using QuantumCore.Caching;
using QuantumCore.Core.Packets;
using QuantumCore.Extensions;
using QuantumCore.Game.Commands;
using QuantumCore.Game.Extensions;
using QuantumCore.Game.Packets;
using QuantumCore.Game.PlayerUtils;
using QuantumCore.Game.World;
using QuantumCore.Game.World.Entities;
using QuantumCore.Networking;
using Serilog;
using Weikio.PluginFramework.Catalogs;
using Xunit;
using Xunit.Abstractions;

// cannot cast MockedGameConnection to IGameConnection ???
#pragma warning disable CS8602

namespace Core.Tests;

// Custom mock instead of Mock<T> because IPacketSerializable for IGameConnection.Send<T> cannot be used as generic
// parameter
internal class MockedGameConnection : IGameConnection
{
    public readonly List<ChatOutcoming> SentMessages = new();
    public readonly List<GCPhase> SentPhases = new();
    public Guid Id { get; }
    public EPhases Phase { get; set; }
    public Task ExecuteTask { get; }
    public void Close()
    {
    }

    public void Send<T>(T packet) where T : IPacketSerializable
    {
        // ReSharper disable once SuspiciousTypeConversion.Global
        if (packet is ChatOutcoming chat)
        {
            SentMessages.Add(chat);
        } else if (packet is GCPhase phase)
        {
            SentPhases.Add(phase);
        }
    }

    public Task StartAsync(CancellationToken token = default)
    {
        return Task.CompletedTask;
    }

    public IServerBase Server { get; }
    public Guid? AccountId { get; set; }
    public string Username { get; set; }
    public IPlayerEntity Player { get; set; }
    public bool HandleHandshake(GCHandshakeData handshake)
    {
        return true;
    }
}

public class CommandTests : IAsyncLifetime
{
    private readonly ICommandManager _commandManager;
    private readonly IGameConnection _connection;
    private readonly ServiceProvider _services;
    private readonly IPlayerEntity _player;
<<<<<<< HEAD
    private readonly Faker<PlayerData> _playerDataFaker;

    public CommandTests(ITestOutputHelper testOutputHelper)
    {        
        _playerDataFaker = new AutoFaker<PlayerData>()
=======
    private readonly IItemManager _itemManager;
    private readonly Faker<Player> _playerDataFaker;

    public CommandTests(ITestOutputHelper testOutputHelper)
    {
        _playerDataFaker = new AutoFaker<Player>()
>>>>>>> 4179eeda
            .RuleFor(x => x.Level, _ => (byte)1)
            .RuleFor(x => x.St, _ => (byte)1)
            .RuleFor(x => x.Ht, _ => (byte)1)
            .RuleFor(x => x.Dx, _ => (byte)1)
            .RuleFor(x => x.Gold, _ => (uint)0)
            .RuleFor(x => x.Experience, _ => (uint)0)
            .RuleFor(x => x.PositionX, _ => (int)(10 * Map.MapUnit))
            .RuleFor(x => x.PositionY, _ => (int)(26 * Map.MapUnit));
        var monsterManagerMock = new Mock<IMonsterManager>();
        monsterManagerMock.Setup(x => x.GetMonster(It.IsAny<uint>())).Returns<uint>(id => new AutoFaker<MonsterData>().RuleFor(x => x.Id, _ => id).Generate());
        var experienceManagerMock = new Mock<IExperienceManager>();
        experienceManagerMock.Setup(x => x.GetNeededExperience(It.IsAny<byte>())).Returns(1000);
        var jobManagerMock = new Mock<IJobManager>();
        jobManagerMock.Setup(x => x.Get(It.IsAny<byte>())).Returns(new Job());
        var itemManagerMock = new Mock<IItemManager>();
        itemManagerMock.Setup(x => x.GetItem(It.IsAny<uint>())).Returns<uint>(id => new AutoFaker<ItemData>()
            .RuleFor(x => x.Id, _ => id)
            .RuleFor(x => x.Size, _ => (byte)1)
            .RuleFor(x => x.WearFlags, _ => (byte)EWearFlags.Weapon)
            .RuleFor(x => x.Values, _ => new List<int>{0, 0, 0, 10, 16, 0})
            .Generate());
        var cacheManagerMock = new Mock<ICacheManager>();
        var redisListWrapperMock = new Mock<IRedisListWrapper<Guid>>();
        var redisSubscriberWrapperMock = new Mock<IRedisSubscriber>();
        redisListWrapperMock.Setup(x => x.Range(It.IsAny<int>(), It.IsAny<int>()))
            .ReturnsAsync(new[] { CommandManager.Operator_Group });
        cacheManagerMock.Setup(x => x.CreateList<Guid>(It.IsAny<string>())).Returns(redisListWrapperMock.Object);
        cacheManagerMock.Setup(x => x.Subscribe()).Returns(redisSubscriberWrapperMock.Object);
        var dbMock = new Mock<IDbConnection>();
        dbMock.SetupDapperAsync(c => c.QueryAsync<Guid>(It.IsAny<string>(), null, null, null, null));
        _services = new ServiceCollection()
            .AddCoreServices(new EmptyPluginCatalog(), new ConfigurationBuilder().Build())
            .AddGameServices()
            .AddLogging(x =>
            {
                x.ClearProviders();
                x.AddSerilog(new LoggerConfiguration()
                    .WriteTo.TestOutput(testOutputHelper)
                    .CreateLogger());
            })
            .Replace(new ServiceDescriptor(typeof(IMonsterManager), _ => monsterManagerMock.Object, ServiceLifetime.Singleton))
            .Replace(new ServiceDescriptor(typeof(IItemManager), _ => itemManagerMock.Object, ServiceLifetime.Singleton))
            .Replace(new ServiceDescriptor(typeof(ICacheManager), _ => cacheManagerMock.Object, ServiceLifetime.Singleton))
            .Replace(new ServiceDescriptor(typeof(IDbConnection), _ => dbMock.Object, ServiceLifetime.Singleton))
            .Replace(new ServiceDescriptor(typeof(IJobManager), _ => jobManagerMock.Object, ServiceLifetime.Singleton))
            .Replace(new ServiceDescriptor(typeof(IExperienceManager), _ => experienceManagerMock.Object, ServiceLifetime.Singleton))
            .AddSingleton<IConfiguration>(_ => new ConfigurationBuilder()
                .AddInMemoryCollection(new Dictionary<string, string?>
                {
                    { "maps:0", "map_a2"},
                    { "maps:1", "map_b2"}
                })
                .Build())
            .AddSingleton<IGameConnection>(_ => new MockedGameConnection())
            .AddSingleton<IPlayerEntity, PlayerEntity>()
            .AddSingleton(_ => _playerDataFaker.Generate())
            .BuildServiceProvider();
        _itemManager = _services.GetRequiredService<IItemManager>();
        _commandManager = _services.GetRequiredService<ICommandManager>();
        _commandManager.Register("QuantumCore.Game.Commands", typeof(SpawnCommand).Assembly);
        _connection = _services.GetRequiredService<IGameConnection>();
        _player = _services.GetRequiredService<IPlayerEntity>();
        _connection.Player = _player;
    }

    public async Task InitializeAsync()
    {
        await _player.Load();
    }

    public Task DisposeAsync()
    {
        return Task.CompletedTask;
    }

    [Fact]
    public async Task ClearInventoryCommand()
    {
        await _player.Inventory.PlaceItem(new ItemInstance
        {
            Id = Guid.NewGuid(),
            Count = 1,
            ItemId = 1
        });

        Assert.NotEmpty(_player.Inventory.Items);
        await _commandManager.Handle(_connection, "/ip");

        Assert.Empty(_player.Inventory.Items);
    }

    [Fact]
    public async Task CommandTeleportTo()
    {
        var world = await PrepareWorldAsync();
        var player2 = ActivatorUtilities.CreateInstance<PlayerEntity>(_services, _playerDataFaker.Generate());
        world.SpawnEntity(_player);
        world.SpawnEntity(player2);
        world.Update(0); // spawn entities
        player2.Move((int)(11 * Map.MapUnit), (int)(27 * Map.MapUnit));

        Assert.Equal((int)(10 * Map.MapUnit), _player.PositionX);
        Assert.Equal((int)(26 * Map.MapUnit), _player.PositionY);

        await _commandManager.Handle(_connection, $"/tp \"{player2.Name}\"");

        Assert.Equal((int)(11 * Map.MapUnit), _player.PositionX);
        Assert.Equal((int)(27 * Map.MapUnit), _player.PositionY);
    }

    [Fact]
    public async Task CommandTeleportHere()
    {
        var world = await PrepareWorldAsync();
        var player2 = ActivatorUtilities.CreateInstance<PlayerEntity>(_services, _playerDataFaker.Generate());
        world.SpawnEntity(_player);
        world.SpawnEntity(player2);
        world.Update(0); // spawn entities
        player2.Move((int)(11 * Map.MapUnit), (int)(27 * Map.MapUnit));


        Assert.Equal((int)(11 * Map.MapUnit), player2.PositionX);
        Assert.Equal((int)(27 * Map.MapUnit), player2.PositionY);

        await _commandManager.Handle(_connection, $"/tphere \"{player2.Name}\"");

        Assert.Equal((int)(10 * Map.MapUnit), player2.PositionX);
        Assert.Equal((int)(26 * Map.MapUnit), player2.PositionY);
    }

    [Fact]
    public async Task DebugCommand()
    {
        var item = new ItemInstance{ItemId = 1, Count = 1};
        var wearSlot = _player.Inventory.EquipmentWindow.GetWearPosition(_itemManager, item.ItemId);

        _player.SetItem(item, (byte) WindowType.Inventory, (ushort)wearSlot);

        await _commandManager.Handle(_connection, "debug_damage");
        // simple calculation just for this test
        var minAttack = _player.GetPoint(EPoints.MinAttackDamage);
        var maxAttack = _player.GetPoint(EPoints.MaxAttackDamage);
        var sentMessages = (_connection as MockedGameConnection).SentMessages;

        sentMessages.Should().ContainEquivalentOf(new ChatOutcoming { Message = $"Weapon Damage: 10-16" }, Config);
        sentMessages.Should().ContainEquivalentOf(new ChatOutcoming { Message = $"Attack Damage: {minAttack}-{maxAttack}" }, Config);

        EquivalencyAssertionOptions<ChatOutcoming> Config(EquivalencyAssertionOptions<ChatOutcoming> cfg) => cfg.Including(x => x.Message);
    }

    [Fact]
    public async Task ExperienceSelfCommand()
    {
        await _commandManager.Handle(_connection, "/exp 500");

        _player.GetPoint(EPoints.Experience).Should().Be(500);
    }

    [Fact]
    public async Task ExperienceOtherCommand()
    {
        var world = await PrepareWorldAsync();
        var player2 = ActivatorUtilities.CreateInstance<PlayerEntity>(_services, _playerDataFaker.Generate());
        world.SpawnEntity(_player);
        world.SpawnEntity(player2);

        await _commandManager.Handle(_connection, $"/exp 500 \"{player2.Name}\"");

        player2.GetPoint(EPoints.Experience).Should().Be(500);
    }

    [Fact]
    public async Task GiveSelfItemCommand()
    {
        await _commandManager.Handle(_connection, "/give $self 1 10");

        _player.Inventory.Items.Should().NotBeEmpty();
        _player.Inventory.Items.Should().ContainEquivalentOf(new ItemInstance
        {
            ItemId = 1,
            Count = 10
        }, cfg => cfg.Including(x => x.ItemId).Including(x => x.Count));
    }

    [Fact]
    public async Task GiveOtherItemCommand()
    {
        var world = await PrepareWorldAsync();
        var player2 = ActivatorUtilities.CreateInstance<PlayerEntity>(_services, _playerDataFaker.Generate());
        world.SpawnEntity(_player);
        world.SpawnEntity(player2);

        await _commandManager.Handle(_connection, $"/give \"{player2.Name}\" 1 10");

        player2.Inventory.Items.Should().NotBeEmpty();
        player2.Inventory.Items.Should().ContainEquivalentOf(new ItemInstance
        {
            ItemId = 1,
            Count = 10
        }, cfg => cfg.Including(x => x.ItemId).Including(x => x.Count));
    }

    [Fact]
    public async Task GoldCommand_Self()
    {
        _player.GetPoint(EPoints.Gold).Should().Be(0);
        await _commandManager.Handle(_connection, "/gold 10");

        _player.GetPoint(EPoints.Gold).Should().Be(10);
    }

    [Fact]
    public async Task GoldCommand_Other()
    {
        var world = await PrepareWorldAsync();
        var player2 = ActivatorUtilities.CreateInstance<PlayerEntity>(_services, _playerDataFaker.Generate());
        world.SpawnEntity(_player);
        world.SpawnEntity(player2);

        player2.GetPoint(EPoints.Gold).Should().Be(0);
        await _commandManager.Handle(_connection, $"/gold 10 \"{player2.Name}\"");
        player2.GetPoint(EPoints.Gold).Should().Be(10);
    }

    [Fact]
    public async Task GotoCommand_Coords()
    {
        var world = await PrepareWorldAsync();
        world.SpawnEntity(_player);
        world.Update(0); // spawn entities

        _player.Move((int)(Map.MapUnit * 10), (int)(Map.MapUnit * 26));

        Assert.Equal((int)(10 * Map.MapUnit), _player.PositionX);
        Assert.Equal((int)(26 * Map.MapUnit), _player.PositionY);

        await _commandManager.Handle(_connection, $"/goto {11} {27}");

        Assert.Equal((int)(_player.Map.PositionX + 11 * 100), _player.PositionX);
        Assert.Equal((int)(_player.Map.PositionY + 27 * 100), _player.PositionY);
    }

    [Fact]
    public async Task GotoCommand_Map()
    {
        var world = await PrepareWorldAsync();
        world.SpawnEntity(_player);
        world.Update(0); // spawn entities


        Assert.Equal((int)(10 * Map.MapUnit), _player.PositionX);
        Assert.Equal((int)(26 * Map.MapUnit), _player.PositionY);

        await _commandManager.Handle(_connection, "/goto --map map_b2");

        // target position is half of X & Y
        Assert.Equal((int)(13 * Map.MapUnit), _player.PositionX);
        Assert.Equal((int)(29 * Map.MapUnit), _player.PositionY);
    }

    [Fact]
    public async Task HelpCommand()
    {
        await _commandManager.Handle(_connection, "/help");

        (_connection as MockedGameConnection).SentMessages.Should().ContainEquivalentOf(new ChatOutcoming
        {
            Message = "The following commands are available:\n"
        }, cfg => cfg
            .Including(x => x.Message)
            .Using<string>(ctx => ctx.Subject.Should().StartWith(ctx.Expectation)).WhenTypeIs<string>()
        );
    }

    [Fact]
    public async Task KickCommand()
    {
        var world = await PrepareWorldAsync();
        var player2 = ActivatorUtilities.CreateInstance<PlayerEntity>(_services, _playerDataFaker.Generate());
        world.SpawnEntity(_player);
        world.SpawnEntity(player2);

        await _commandManager.Handle(_connection, $"/kick \"{player2.Name}\"");

        Assert.Null(world.GetPlayer(player2.Name));
    }

    [Fact]
    public async Task KickCommand_Invalid()
    {
        await _commandManager.Handle(_connection, "/kick something");

        (_connection as MockedGameConnection).SentMessages.Should().ContainEquivalentOf(new ChatOutcoming
        {
            Message = "Target not found"
        }, cfg => cfg.Including(x => x.Message));
    }

    [Fact]
    public async Task LevelCommand_Self()
    {
        _player.GetPoint(EPoints.Level).Should().Be(1);

        await _commandManager.Handle(_connection, "/level 30");

        _player.GetPoint(EPoints.Level).Should().Be(30);
    }

    [Fact]
    public async Task LevelCommand_Other()
    {
        var world = await PrepareWorldAsync();
        var player2 = ActivatorUtilities.CreateInstance<PlayerEntity>(_services, _playerDataFaker.Generate());
        world.SpawnEntity(_player);
        world.SpawnEntity(player2);

        player2.GetPoint(EPoints.Level).Should().Be(1);

        await _commandManager.Handle(_connection, $"/level 30 \"{player2.Name}\"");

        player2.GetPoint(EPoints.Level).Should().Be(30);
    }

    [Fact]
    public async Task LogoutCommand()
    {
        var world = await PrepareWorldAsync();
        world.SpawnEntity(_player);

        world.GetPlayer(_player.Name).Should().NotBeNull();

        await _commandManager.Handle(_connection, "/logout");

        world.GetPlayer(_player.Name).Should().BeNull();
    }

    [Fact]
    public async Task PhaseSelectCommand()
    {
        var world = await PrepareWorldAsync();
        world.SpawnEntity(_player);

        world.GetPlayer(_player.Name).Should().NotBeNull();
        (_connection as MockedGameConnection).SentPhases.Should().NotContainEquivalentOf(new GCPhase
        {
            Phase = EPhases.Select
        });

        await _commandManager.Handle(_connection, "/phase_select");

        _player.Connection.Phase.Should().Be(EPhases.Select);
        (_connection as MockedGameConnection).SentPhases.Should().ContainEquivalentOf(new GCPhase
        {
            Phase = EPhases.Select
        });
        world.GetPlayer(_player.Name).Should().BeNull();
    }

    [Fact]
    public async Task QuitCommand()
    {
        var world = await PrepareWorldAsync();
        world.SpawnEntity(_player);

        world.GetPlayer(_player.Name).Should().NotBeNull();

        await _commandManager.Handle(_connection, "/quit");

        world.GetPlayer(_player.Name).Should().BeNull();
    }

    [Fact]
    public void RestartHereCommand()
    {
        // TODO
    }

    [Fact]
    public void RestartTownCommand()
    {
        // TODO
    }

    [Fact]
    public async Task SpawnCommand_WithoutCount()
    {
        var world = await PrepareWorldAsync();
        world.SpawnEntity(_player);
        world.Update(0); // spawn entities
        _player.Move((int)(Map.MapUnit * 13), (int)(Map.MapUnit * 29)); // center of the map
        await File.WriteAllTextAsync("settings.toml", @"maps = [""map_a2"", ""map_b2""]");
        _player.Map.Entities.Count.Should().Be(1);

        await _commandManager.Handle(_connection, "/spawn 101");
        world.Update(0); // spawn entities

        _player.Map.Entities.Count.Should().Be(2);
    }

    [Fact]
    public async Task SpawnCommand_WithCount()
    {
        var world = await PrepareWorldAsync();
        world.SpawnEntity(_player);
        world.Update(0); // spawn entities
        _player.Move((int)(Map.MapUnit * 13), (int)(Map.MapUnit * 29)); // center of the map
        await File.WriteAllTextAsync("settings.toml", @"maps = [""map_a2"", ""map_b2""]");
        _player.Map.Entities.Count.Should().Be(1);

        await _commandManager.Handle(_connection, "/spawn 101 10");
        world.Update(0); // spawn entities

        _player.Map.Entities.Count.Should().Be(11);
    }

    [Fact]
    public async Task StatCommand()
    {
        _player.AddPoint(EPoints.StatusPoints, 1);
        _player.GetPoint(EPoints.Ht).Should().Be(1);

        await _commandManager.Handle(_connection, "/stat ht");

        _player.GetPoint(EPoints.Ht).Should().Be(2);
    }

    private async Task<IWorld> PrepareWorldAsync()
    {
        if (!Directory.Exists("data")) Directory.CreateDirectory("data");
        await File.WriteAllTextAsync("data/atlasinfo.txt", $"map_a2	{Map.MapUnit * 10}	{Map.MapUnit * 26}	6	6\n" +
                                                           $"map_b2	{Map.MapUnit * 10}	{Map.MapUnit * 26}	6	6");
        var world = _services.GetRequiredService<IWorld>();
        await world.Load();
        return world;
    }
}<|MERGE_RESOLUTION|>--- conflicted
+++ resolved
@@ -85,20 +85,12 @@
     private readonly IGameConnection _connection;
     private readonly ServiceProvider _services;
     private readonly IPlayerEntity _player;
-<<<<<<< HEAD
+    private readonly IItemManager _itemManager;
     private readonly Faker<PlayerData> _playerDataFaker;
 
     public CommandTests(ITestOutputHelper testOutputHelper)
-    {        
+    {
         _playerDataFaker = new AutoFaker<PlayerData>()
-=======
-    private readonly IItemManager _itemManager;
-    private readonly Faker<Player> _playerDataFaker;
-
-    public CommandTests(ITestOutputHelper testOutputHelper)
-    {
-        _playerDataFaker = new AutoFaker<Player>()
->>>>>>> 4179eeda
             .RuleFor(x => x.Level, _ => (byte)1)
             .RuleFor(x => x.St, _ => (byte)1)
             .RuleFor(x => x.Ht, _ => (byte)1)
